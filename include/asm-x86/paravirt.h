#ifndef __ASM_PARAVIRT_H
#define __ASM_PARAVIRT_H
/* Various instructions on x86 need to be replaced for
 * para-virtualization: those hooks are defined here. */

#ifdef CONFIG_PARAVIRT
#include <asm/page.h>
#include <asm/asm.h>

/* Bitmask of what can be clobbered: usually at least eax. */
#define CLBR_NONE 0
#define CLBR_EAX  (1 << 0)
#define CLBR_ECX  (1 << 1)
#define CLBR_EDX  (1 << 2)

#ifdef CONFIG_X86_64
#define CLBR_RSI  (1 << 3)
#define CLBR_RDI  (1 << 4)
#define CLBR_R8   (1 << 5)
#define CLBR_R9   (1 << 6)
#define CLBR_R10  (1 << 7)
#define CLBR_R11  (1 << 8)
#define CLBR_ANY  ((1 << 9) - 1)
#include <asm/desc_defs.h>
#else
/* CLBR_ANY should match all regs platform has. For i386, that's just it */
#define CLBR_ANY  ((1 << 3) - 1)
#endif /* X86_64 */

#ifndef __ASSEMBLY__
#include <linux/types.h>
#include <linux/cpumask.h>
#include <asm/kmap_types.h>
#include <asm/desc_defs.h>

struct page;
struct thread_struct;
struct desc_ptr;
struct tss_struct;
struct mm_struct;
struct desc_struct;

/* general info */
struct pv_info {
	unsigned int kernel_rpl;
	int shared_kernel_pmd;
	int paravirt_enabled;
	const char *name;
};

struct pv_init_ops {
	/*
	 * Patch may replace one of the defined code sequences with
	 * arbitrary code, subject to the same register constraints.
	 * This generally means the code is not free to clobber any
	 * registers other than EAX.  The patch function should return
	 * the number of bytes of code generated, as we nop pad the
	 * rest in generic code.
	 */
	unsigned (*patch)(u8 type, u16 clobber, void *insnbuf,
			  unsigned long addr, unsigned len);

	/* Basic arch-specific setup */
	void (*arch_setup)(void);
	char *(*memory_setup)(void);
	void (*post_allocator_init)(void);

	/* Print a banner to identify the environment */
	void (*banner)(void);
};


struct pv_lazy_ops {
	/* Set deferred update mode, used for batching operations. */
	void (*enter)(void);
	void (*leave)(void);
};

struct pv_time_ops {
	void (*time_init)(void);

	/* Set and set time of day */
	unsigned long (*get_wallclock)(void);
	int (*set_wallclock)(unsigned long);

	unsigned long long (*sched_clock)(void);
	unsigned long (*get_tsc_khz)(void);
};

struct pv_cpu_ops {
	/* hooks for various privileged instructions */
	unsigned long (*get_debugreg)(int regno);
	void (*set_debugreg)(int regno, unsigned long value);

	void (*clts)(void);

	unsigned long (*read_cr0)(void);
	void (*write_cr0)(unsigned long);

	unsigned long (*read_cr4_safe)(void);
	unsigned long (*read_cr4)(void);
	void (*write_cr4)(unsigned long);

#ifdef CONFIG_X86_64
	unsigned long (*read_cr8)(void);
	void (*write_cr8)(unsigned long);
#endif

	/* Segment descriptor handling */
	void (*load_tr_desc)(void);
	void (*load_gdt)(const struct desc_ptr *);
	void (*load_idt)(const struct desc_ptr *);
	void (*store_gdt)(struct desc_ptr *);
	void (*store_idt)(struct desc_ptr *);
	void (*set_ldt)(const void *desc, unsigned entries);
	unsigned long (*store_tr)(void);
	void (*load_tls)(struct thread_struct *t, unsigned int cpu);
#ifdef CONFIG_X86_64
	void (*load_gs_index)(unsigned int idx);
#endif
	void (*write_ldt_entry)(struct desc_struct *ldt, int entrynum,
				const void *desc);
	void (*write_gdt_entry)(struct desc_struct *,
				int entrynum, const void *desc, int size);
	void (*write_idt_entry)(gate_desc *,
				int entrynum, const gate_desc *gate);
	void (*load_sp0)(struct tss_struct *tss, struct thread_struct *t);

	void (*set_iopl_mask)(unsigned mask);

	void (*wbinvd)(void);
	void (*io_delay)(void);

	/* cpuid emulation, mostly so that caps bits can be disabled */
	void (*cpuid)(unsigned int *eax, unsigned int *ebx,
		      unsigned int *ecx, unsigned int *edx);

	/* MSR, PMC and TSR operations.
	   err = 0/-EFAULT.  wrmsr returns 0/-EFAULT. */
	u64 (*read_msr)(unsigned int msr, int *err);
	int (*write_msr)(unsigned int msr, unsigned low, unsigned high);

	u64 (*read_tsc)(void);
	u64 (*read_pmc)(int counter);
	unsigned long long (*read_tscp)(unsigned int *aux);

	/*
	 * Atomically enable interrupts and return to userspace.  This
	 * is only ever used to return to 32-bit processes; in a
	 * 64-bit kernel, it's used for 32-on-64 compat processes, but
	 * never native 64-bit processes.  (Jump, not call.)
	 */
	void (*irq_enable_sysexit)(void);

	/*
	 * Switch to usermode gs and return to 64-bit usermode using
	 * sysret.  Only used in 64-bit kernels to return to 64-bit
	 * processes.  Usermode register state, including %rsp, must
	 * already be restored.
	 */
	void (*usergs_sysret64)(void);

	/*
	 * Switch to usermode gs and return to 32-bit usermode using
	 * sysret.  Used to return to 32-on-64 compat processes.
	 * Other usermode register state, including %esp, must already
	 * be restored.
	 */
	void (*usergs_sysret32)(void);

	/* Normal iret.  Jump to this with the standard iret stack
	   frame set up. */
	void (*iret)(void);

	void (*swapgs)(void);

	struct pv_lazy_ops lazy_mode;
};

struct pv_irq_ops {
	void (*init_IRQ)(void);

	/*
	 * Get/set interrupt state.  save_fl and restore_fl are only
	 * expected to use X86_EFLAGS_IF; all other bits
	 * returned from save_fl are undefined, and may be ignored by
	 * restore_fl.
	 */
	unsigned long (*save_fl)(void);
	void (*restore_fl)(unsigned long);
	void (*irq_disable)(void);
	void (*irq_enable)(void);
	void (*safe_halt)(void);
	void (*halt)(void);

#ifdef CONFIG_X86_64
	void (*adjust_exception_frame)(void);
#endif
};

struct pv_apic_ops {
#ifdef CONFIG_X86_LOCAL_APIC
<<<<<<< HEAD
=======
	/*
	 * Direct APIC operations, principally for VMI.  Ideally
	 * these shouldn't be in this interface.
	 */
	void (*apic_write)(unsigned long reg, u32 v);
	u32 (*apic_read)(unsigned long reg);
>>>>>>> 93ded9b8
	void (*setup_boot_clock)(void);
	void (*setup_secondary_clock)(void);

	void (*startup_ipi_hook)(int phys_apicid,
				 unsigned long start_eip,
				 unsigned long start_esp);
#endif
};

struct pv_mmu_ops {
	/*
	 * Called before/after init_mm pagetable setup. setup_start
	 * may reset %cr3, and may pre-install parts of the pagetable;
	 * pagetable setup is expected to preserve any existing
	 * mapping.
	 */
	void (*pagetable_setup_start)(pgd_t *pgd_base);
	void (*pagetable_setup_done)(pgd_t *pgd_base);

	unsigned long (*read_cr2)(void);
	void (*write_cr2)(unsigned long);

	unsigned long (*read_cr3)(void);
	void (*write_cr3)(unsigned long);

	/*
	 * Hooks for intercepting the creation/use/destruction of an
	 * mm_struct.
	 */
	void (*activate_mm)(struct mm_struct *prev,
			    struct mm_struct *next);
	void (*dup_mmap)(struct mm_struct *oldmm,
			 struct mm_struct *mm);
	void (*exit_mmap)(struct mm_struct *mm);


	/* TLB operations */
	void (*flush_tlb_user)(void);
	void (*flush_tlb_kernel)(void);
	void (*flush_tlb_single)(unsigned long addr);
	void (*flush_tlb_others)(const cpumask_t *cpus, struct mm_struct *mm,
				 unsigned long va);

	/* Hooks for allocating and freeing a pagetable top-level */
	int  (*pgd_alloc)(struct mm_struct *mm);
	void (*pgd_free)(struct mm_struct *mm, pgd_t *pgd);

	/*
	 * Hooks for allocating/releasing pagetable pages when they're
	 * attached to a pagetable
	 */
	void (*alloc_pte)(struct mm_struct *mm, u32 pfn);
	void (*alloc_pmd)(struct mm_struct *mm, u32 pfn);
	void (*alloc_pmd_clone)(u32 pfn, u32 clonepfn, u32 start, u32 count);
	void (*alloc_pud)(struct mm_struct *mm, u32 pfn);
	void (*release_pte)(u32 pfn);
	void (*release_pmd)(u32 pfn);
	void (*release_pud)(u32 pfn);

	/* Pagetable manipulation functions */
	void (*set_pte)(pte_t *ptep, pte_t pteval);
	void (*set_pte_at)(struct mm_struct *mm, unsigned long addr,
			   pte_t *ptep, pte_t pteval);
	void (*set_pmd)(pmd_t *pmdp, pmd_t pmdval);
	void (*pte_update)(struct mm_struct *mm, unsigned long addr,
			   pte_t *ptep);
	void (*pte_update_defer)(struct mm_struct *mm,
				 unsigned long addr, pte_t *ptep);

	pte_t (*ptep_modify_prot_start)(struct mm_struct *mm, unsigned long addr,
					pte_t *ptep);
	void (*ptep_modify_prot_commit)(struct mm_struct *mm, unsigned long addr,
					pte_t *ptep, pte_t pte);

	pteval_t (*pte_val)(pte_t);
	pteval_t (*pte_flags)(pte_t);
	pte_t (*make_pte)(pteval_t pte);

	pgdval_t (*pgd_val)(pgd_t);
	pgd_t (*make_pgd)(pgdval_t pgd);

#if PAGETABLE_LEVELS >= 3
#ifdef CONFIG_X86_PAE
	void (*set_pte_atomic)(pte_t *ptep, pte_t pteval);
	void (*set_pte_present)(struct mm_struct *mm, unsigned long addr,
				pte_t *ptep, pte_t pte);
	void (*pte_clear)(struct mm_struct *mm, unsigned long addr,
			  pte_t *ptep);
	void (*pmd_clear)(pmd_t *pmdp);

#endif	/* CONFIG_X86_PAE */

	void (*set_pud)(pud_t *pudp, pud_t pudval);

	pmdval_t (*pmd_val)(pmd_t);
	pmd_t (*make_pmd)(pmdval_t pmd);

#if PAGETABLE_LEVELS == 4
	pudval_t (*pud_val)(pud_t);
	pud_t (*make_pud)(pudval_t pud);

	void (*set_pgd)(pgd_t *pudp, pgd_t pgdval);
#endif	/* PAGETABLE_LEVELS == 4 */
#endif	/* PAGETABLE_LEVELS >= 3 */

#ifdef CONFIG_HIGHPTE
	void *(*kmap_atomic_pte)(struct page *page, enum km_type type);
#endif

	struct pv_lazy_ops lazy_mode;

	/* dom0 ops */

	/* Sometimes the physical address is a pfn, and sometimes its
	   an mfn.  We can tell which is which from the index. */
	void (*set_fixmap)(unsigned /* enum fixed_addresses */ idx,
			   unsigned long phys, pgprot_t flags);
};

struct raw_spinlock;
struct pv_lock_ops {
	int (*spin_is_locked)(struct raw_spinlock *lock);
	int (*spin_is_contended)(struct raw_spinlock *lock);
	void (*spin_lock)(struct raw_spinlock *lock);
	int (*spin_trylock)(struct raw_spinlock *lock);
	void (*spin_unlock)(struct raw_spinlock *lock);
};

/* This contains all the paravirt structures: we get a convenient
 * number for each function using the offset which we use to indicate
 * what to patch. */
struct paravirt_patch_template {
	struct pv_init_ops pv_init_ops;
	struct pv_time_ops pv_time_ops;
	struct pv_cpu_ops pv_cpu_ops;
	struct pv_irq_ops pv_irq_ops;
	struct pv_apic_ops pv_apic_ops;
	struct pv_mmu_ops pv_mmu_ops;
	struct pv_lock_ops pv_lock_ops;
};

extern struct pv_info pv_info;
extern struct pv_init_ops pv_init_ops;
extern struct pv_time_ops pv_time_ops;
extern struct pv_cpu_ops pv_cpu_ops;
extern struct pv_irq_ops pv_irq_ops;
extern struct pv_apic_ops pv_apic_ops;
extern struct pv_mmu_ops pv_mmu_ops;
extern struct pv_lock_ops pv_lock_ops;

#define PARAVIRT_PATCH(x)					\
	(offsetof(struct paravirt_patch_template, x) / sizeof(void *))

#define paravirt_type(op)				\
	[paravirt_typenum] "i" (PARAVIRT_PATCH(op)),	\
	[paravirt_opptr] "m" (op)
#define paravirt_clobber(clobber)		\
	[paravirt_clobber] "i" (clobber)

/*
 * Generate some code, and mark it as patchable by the
 * apply_paravirt() alternate instruction patcher.
 */
#define _paravirt_alt(insn_string, type, clobber)	\
	"771:\n\t" insn_string "\n" "772:\n"		\
	".pushsection .parainstructions,\"a\"\n"	\
	_ASM_ALIGN "\n"					\
	_ASM_PTR " 771b\n"				\
	"  .byte " type "\n"				\
	"  .byte 772b-771b\n"				\
	"  .short " clobber "\n"			\
	".popsection\n"

/* Generate patchable code, with the default asm parameters. */
#define paravirt_alt(insn_string)					\
	_paravirt_alt(insn_string, "%c[paravirt_typenum]", "%c[paravirt_clobber]")

/* Simple instruction patching code. */
#define DEF_NATIVE(ops, name, code) 					\
	extern const char start_##ops##_##name[], end_##ops##_##name[];	\
	asm("start_" #ops "_" #name ": " code "; end_" #ops "_" #name ":")

unsigned paravirt_patch_nop(void);
unsigned paravirt_patch_ignore(unsigned len);
unsigned paravirt_patch_call(void *insnbuf,
			     const void *target, u16 tgt_clobbers,
			     unsigned long addr, u16 site_clobbers,
			     unsigned len);
unsigned paravirt_patch_jmp(void *insnbuf, const void *target,
			    unsigned long addr, unsigned len);
unsigned paravirt_patch_default(u8 type, u16 clobbers, void *insnbuf,
				unsigned long addr, unsigned len);

unsigned paravirt_patch_insns(void *insnbuf, unsigned len,
			      const char *start, const char *end);

unsigned native_patch(u8 type, u16 clobbers, void *ibuf,
		      unsigned long addr, unsigned len);

int paravirt_disable_iospace(void);

/*
 * This generates an indirect call based on the operation type number.
 * The type number, computed in PARAVIRT_PATCH, is derived from the
 * offset into the paravirt_patch_template structure, and can therefore be
 * freely converted back into a structure offset.
 */
#define PARAVIRT_CALL	"call *%[paravirt_opptr];"

/*
 * These macros are intended to wrap calls through one of the paravirt
 * ops structs, so that they can be later identified and patched at
 * runtime.
 *
 * Normally, a call to a pv_op function is a simple indirect call:
 * (pv_op_struct.operations)(args...).
 *
 * Unfortunately, this is a relatively slow operation for modern CPUs,
 * because it cannot necessarily determine what the destination
 * address is.  In this case, the address is a runtime constant, so at
 * the very least we can patch the call to e a simple direct call, or
 * ideally, patch an inline implementation into the callsite.  (Direct
 * calls are essentially free, because the call and return addresses
 * are completely predictable.)
 *
 * For i386, these macros rely on the standard gcc "regparm(3)" calling
 * convention, in which the first three arguments are placed in %eax,
 * %edx, %ecx (in that order), and the remaining arguments are placed
 * on the stack.  All caller-save registers (eax,edx,ecx) are expected
 * to be modified (either clobbered or used for return values).
 * X86_64, on the other hand, already specifies a register-based calling
 * conventions, returning at %rax, with parameteres going on %rdi, %rsi,
 * %rdx, and %rcx. Note that for this reason, x86_64 does not need any
 * special handling for dealing with 4 arguments, unlike i386.
 * However, x86_64 also have to clobber all caller saved registers, which
 * unfortunately, are quite a bit (r8 - r11)
 *
 * The call instruction itself is marked by placing its start address
 * and size into the .parainstructions section, so that
 * apply_paravirt() in arch/i386/kernel/alternative.c can do the
 * appropriate patching under the control of the backend pv_init_ops
 * implementation.
 *
 * Unfortunately there's no way to get gcc to generate the args setup
 * for the call, and then allow the call itself to be generated by an
 * inline asm.  Because of this, we must do the complete arg setup and
 * return value handling from within these macros.  This is fairly
 * cumbersome.
 *
 * There are 5 sets of PVOP_* macros for dealing with 0-4 arguments.
 * It could be extended to more arguments, but there would be little
 * to be gained from that.  For each number of arguments, there are
 * the two VCALL and CALL variants for void and non-void functions.
 *
 * When there is a return value, the invoker of the macro must specify
 * the return type.  The macro then uses sizeof() on that type to
 * determine whether its a 32 or 64 bit value, and places the return
 * in the right register(s) (just %eax for 32-bit, and %edx:%eax for
 * 64-bit). For x86_64 machines, it just returns at %rax regardless of
 * the return value size.
 *
 * 64-bit arguments are passed as a pair of adjacent 32-bit arguments
 * i386 also passes 64-bit arguments as a pair of adjacent 32-bit arguments
 * in low,high order
 *
 * Small structures are passed and returned in registers.  The macro
 * calling convention can't directly deal with this, so the wrapper
 * functions must do this.
 *
 * These PVOP_* macros are only defined within this header.  This
 * means that all uses must be wrapped in inline functions.  This also
 * makes sure the incoming and outgoing types are always correct.
 */
#ifdef CONFIG_X86_32
#define PVOP_VCALL_ARGS			unsigned long __eax, __edx, __ecx
#define PVOP_CALL_ARGS			PVOP_VCALL_ARGS
#define PVOP_VCALL_CLOBBERS		"=a" (__eax), "=d" (__edx),	\
					"=c" (__ecx)
#define PVOP_CALL_CLOBBERS		PVOP_VCALL_CLOBBERS
#define EXTRA_CLOBBERS
#define VEXTRA_CLOBBERS
#else
#define PVOP_VCALL_ARGS		unsigned long __edi, __esi, __edx, __ecx
#define PVOP_CALL_ARGS		PVOP_VCALL_ARGS, __eax
#define PVOP_VCALL_CLOBBERS	"=D" (__edi),				\
				"=S" (__esi), "=d" (__edx),		\
				"=c" (__ecx)

#define PVOP_CALL_CLOBBERS	PVOP_VCALL_CLOBBERS, "=a" (__eax)

#define EXTRA_CLOBBERS	 , "r8", "r9", "r10", "r11"
#define VEXTRA_CLOBBERS	 , "rax", "r8", "r9", "r10", "r11"
#endif

#ifdef CONFIG_PARAVIRT_DEBUG
#define PVOP_TEST_NULL(op)	BUG_ON(op == NULL)
#else
#define PVOP_TEST_NULL(op)	((void)op)
#endif

#define __PVOP_CALL(rettype, op, pre, post, ...)			\
	({								\
		rettype __ret;						\
		PVOP_CALL_ARGS;					\
		PVOP_TEST_NULL(op);					\
		/* This is 32-bit specific, but is okay in 64-bit */	\
		/* since this condition will never hold */		\
		if (sizeof(rettype) > sizeof(unsigned long)) {		\
			asm volatile(pre				\
				     paravirt_alt(PARAVIRT_CALL)	\
				     post				\
				     : PVOP_CALL_CLOBBERS		\
				     : paravirt_type(op),		\
				       paravirt_clobber(CLBR_ANY),	\
				       ##__VA_ARGS__			\
				     : "memory", "cc" EXTRA_CLOBBERS);	\
			__ret = (rettype)((((u64)__edx) << 32) | __eax); \
		} else {						\
			asm volatile(pre				\
				     paravirt_alt(PARAVIRT_CALL)	\
				     post				\
				     : PVOP_CALL_CLOBBERS		\
				     : paravirt_type(op),		\
				       paravirt_clobber(CLBR_ANY),	\
				       ##__VA_ARGS__			\
				     : "memory", "cc" EXTRA_CLOBBERS);	\
			__ret = (rettype)__eax;				\
		}							\
		__ret;							\
	})
#define __PVOP_VCALL(op, pre, post, ...)				\
	({								\
		PVOP_VCALL_ARGS;					\
		PVOP_TEST_NULL(op);					\
		asm volatile(pre					\
			     paravirt_alt(PARAVIRT_CALL)		\
			     post					\
			     : PVOP_VCALL_CLOBBERS			\
			     : paravirt_type(op),			\
			       paravirt_clobber(CLBR_ANY),		\
			       ##__VA_ARGS__				\
			     : "memory", "cc" VEXTRA_CLOBBERS);		\
	})

#define PVOP_CALL0(rettype, op)						\
	__PVOP_CALL(rettype, op, "", "")
#define PVOP_VCALL0(op)							\
	__PVOP_VCALL(op, "", "")

#define PVOP_CALL1(rettype, op, arg1)					\
	__PVOP_CALL(rettype, op, "", "", "0" ((unsigned long)(arg1)))
#define PVOP_VCALL1(op, arg1)						\
	__PVOP_VCALL(op, "", "", "0" ((unsigned long)(arg1)))

#define PVOP_CALL2(rettype, op, arg1, arg2)				\
	__PVOP_CALL(rettype, op, "", "", "0" ((unsigned long)(arg1)), 	\
	"1" ((unsigned long)(arg2)))
#define PVOP_VCALL2(op, arg1, arg2)					\
	__PVOP_VCALL(op, "", "", "0" ((unsigned long)(arg1)), 		\
	"1" ((unsigned long)(arg2)))

#define PVOP_CALL3(rettype, op, arg1, arg2, arg3)			\
	__PVOP_CALL(rettype, op, "", "", "0" ((unsigned long)(arg1)),	\
	"1"((unsigned long)(arg2)), "2"((unsigned long)(arg3)))
#define PVOP_VCALL3(op, arg1, arg2, arg3)				\
	__PVOP_VCALL(op, "", "", "0" ((unsigned long)(arg1)),		\
	"1"((unsigned long)(arg2)), "2"((unsigned long)(arg3)))

/* This is the only difference in x86_64. We can make it much simpler */
#ifdef CONFIG_X86_32
#define PVOP_CALL4(rettype, op, arg1, arg2, arg3, arg4)			\
	__PVOP_CALL(rettype, op,					\
		    "push %[_arg4];", "lea 4(%%esp),%%esp;",		\
		    "0" ((u32)(arg1)), "1" ((u32)(arg2)),		\
		    "2" ((u32)(arg3)), [_arg4] "mr" ((u32)(arg4)))
#define PVOP_VCALL4(op, arg1, arg2, arg3, arg4)				\
	__PVOP_VCALL(op,						\
		    "push %[_arg4];", "lea 4(%%esp),%%esp;",		\
		    "0" ((u32)(arg1)), "1" ((u32)(arg2)),		\
		    "2" ((u32)(arg3)), [_arg4] "mr" ((u32)(arg4)))
#else
#define PVOP_CALL4(rettype, op, arg1, arg2, arg3, arg4)			\
	__PVOP_CALL(rettype, op, "", "", "0" ((unsigned long)(arg1)),	\
	"1"((unsigned long)(arg2)), "2"((unsigned long)(arg3)),		\
	"3"((unsigned long)(arg4)))
#define PVOP_VCALL4(op, arg1, arg2, arg3, arg4)				\
	__PVOP_VCALL(op, "", "", "0" ((unsigned long)(arg1)),		\
	"1"((unsigned long)(arg2)), "2"((unsigned long)(arg3)),		\
	"3"((unsigned long)(arg4)))
#endif

static inline int paravirt_enabled(void)
{
	return pv_info.paravirt_enabled;
}

static inline void load_sp0(struct tss_struct *tss,
			     struct thread_struct *thread)
{
	PVOP_VCALL2(pv_cpu_ops.load_sp0, tss, thread);
}

#define ARCH_SETUP			pv_init_ops.arch_setup();
static inline unsigned long get_wallclock(void)
{
	return PVOP_CALL0(unsigned long, pv_time_ops.get_wallclock);
}

static inline int set_wallclock(unsigned long nowtime)
{
	return PVOP_CALL1(int, pv_time_ops.set_wallclock, nowtime);
}

static inline void (*choose_time_init(void))(void)
{
	return pv_time_ops.time_init;
}

/* The paravirtualized CPUID instruction. */
static inline void __cpuid(unsigned int *eax, unsigned int *ebx,
			   unsigned int *ecx, unsigned int *edx)
{
	PVOP_VCALL4(pv_cpu_ops.cpuid, eax, ebx, ecx, edx);
}

/*
 * These special macros can be used to get or set a debugging register
 */
static inline unsigned long paravirt_get_debugreg(int reg)
{
	return PVOP_CALL1(unsigned long, pv_cpu_ops.get_debugreg, reg);
}
#define get_debugreg(var, reg) var = paravirt_get_debugreg(reg)
static inline void set_debugreg(unsigned long val, int reg)
{
	PVOP_VCALL2(pv_cpu_ops.set_debugreg, reg, val);
}

static inline void clts(void)
{
	PVOP_VCALL0(pv_cpu_ops.clts);
}

static inline unsigned long read_cr0(void)
{
	return PVOP_CALL0(unsigned long, pv_cpu_ops.read_cr0);
}

static inline void write_cr0(unsigned long x)
{
	PVOP_VCALL1(pv_cpu_ops.write_cr0, x);
}

static inline unsigned long read_cr2(void)
{
	return PVOP_CALL0(unsigned long, pv_mmu_ops.read_cr2);
}

static inline void write_cr2(unsigned long x)
{
	PVOP_VCALL1(pv_mmu_ops.write_cr2, x);
}

static inline unsigned long read_cr3(void)
{
	return PVOP_CALL0(unsigned long, pv_mmu_ops.read_cr3);
}

static inline void write_cr3(unsigned long x)
{
	PVOP_VCALL1(pv_mmu_ops.write_cr3, x);
}

static inline unsigned long read_cr4(void)
{
	return PVOP_CALL0(unsigned long, pv_cpu_ops.read_cr4);
}
static inline unsigned long read_cr4_safe(void)
{
	return PVOP_CALL0(unsigned long, pv_cpu_ops.read_cr4_safe);
}

static inline void write_cr4(unsigned long x)
{
	PVOP_VCALL1(pv_cpu_ops.write_cr4, x);
}

#ifdef CONFIG_X86_64
static inline unsigned long read_cr8(void)
{
	return PVOP_CALL0(unsigned long, pv_cpu_ops.read_cr8);
}

static inline void write_cr8(unsigned long x)
{
	PVOP_VCALL1(pv_cpu_ops.write_cr8, x);
}
#endif

static inline void raw_safe_halt(void)
{
	PVOP_VCALL0(pv_irq_ops.safe_halt);
}

static inline void halt(void)
{
	PVOP_VCALL0(pv_irq_ops.safe_halt);
}

static inline void wbinvd(void)
{
	PVOP_VCALL0(pv_cpu_ops.wbinvd);
}

#define get_kernel_rpl()  (pv_info.kernel_rpl)

static inline u64 paravirt_read_msr(unsigned msr, int *err)
{
	return PVOP_CALL2(u64, pv_cpu_ops.read_msr, msr, err);
}
static inline int paravirt_write_msr(unsigned msr, unsigned low, unsigned high)
{
	return PVOP_CALL3(int, pv_cpu_ops.write_msr, msr, low, high);
}

/* These should all do BUG_ON(_err), but our headers are too tangled. */
#define rdmsr(msr, val1, val2)			\
do {						\
	int _err;				\
	u64 _l = paravirt_read_msr(msr, &_err);	\
	val1 = (u32)_l;				\
	val2 = _l >> 32;			\
} while (0)

#define wrmsr(msr, val1, val2)			\
do {						\
	paravirt_write_msr(msr, val1, val2);	\
} while (0)

#define rdmsrl(msr, val)			\
do {						\
	int _err;				\
	val = paravirt_read_msr(msr, &_err);	\
} while (0)

#define wrmsrl(msr, val)	wrmsr(msr, (u32)((u64)(val)), ((u64)(val))>>32)
#define wrmsr_safe(msr, a, b)	paravirt_write_msr(msr, a, b)

/* rdmsr with exception handling */
#define rdmsr_safe(msr, a, b)			\
({						\
	int _err;				\
	u64 _l = paravirt_read_msr(msr, &_err);	\
	(*a) = (u32)_l;				\
	(*b) = _l >> 32;			\
	_err;					\
})

static inline int rdmsrl_safe(unsigned msr, unsigned long long *p)
{
	int err;

	*p = paravirt_read_msr(msr, &err);
	return err;
}

static inline u64 paravirt_read_tsc(void)
{
	return PVOP_CALL0(u64, pv_cpu_ops.read_tsc);
}

#define rdtscl(low)				\
do {						\
	u64 _l = paravirt_read_tsc();		\
	low = (int)_l;				\
} while (0)

#define rdtscll(val) (val = paravirt_read_tsc())

static inline unsigned long long paravirt_sched_clock(void)
{
	return PVOP_CALL0(unsigned long long, pv_time_ops.sched_clock);
}
#define calibrate_tsc() (pv_time_ops.get_tsc_khz())

static inline unsigned long long paravirt_read_pmc(int counter)
{
	return PVOP_CALL1(u64, pv_cpu_ops.read_pmc, counter);
}

#define rdpmc(counter, low, high)		\
do {						\
	u64 _l = paravirt_read_pmc(counter);	\
	low = (u32)_l;				\
	high = _l >> 32;			\
} while (0)

static inline unsigned long long paravirt_rdtscp(unsigned int *aux)
{
	return PVOP_CALL1(u64, pv_cpu_ops.read_tscp, aux);
}

#define rdtscp(low, high, aux)				\
do {							\
	int __aux;					\
	unsigned long __val = paravirt_rdtscp(&__aux);	\
	(low) = (u32)__val;				\
	(high) = (u32)(__val >> 32);			\
	(aux) = __aux;					\
} while (0)

#define rdtscpll(val, aux)				\
do {							\
	unsigned long __aux; 				\
	val = paravirt_rdtscp(&__aux);			\
	(aux) = __aux;					\
} while (0)

static inline void load_TR_desc(void)
{
	PVOP_VCALL0(pv_cpu_ops.load_tr_desc);
}
static inline void load_gdt(const struct desc_ptr *dtr)
{
	PVOP_VCALL1(pv_cpu_ops.load_gdt, dtr);
}
static inline void load_idt(const struct desc_ptr *dtr)
{
	PVOP_VCALL1(pv_cpu_ops.load_idt, dtr);
}
static inline void set_ldt(const void *addr, unsigned entries)
{
	PVOP_VCALL2(pv_cpu_ops.set_ldt, addr, entries);
}
static inline void store_gdt(struct desc_ptr *dtr)
{
	PVOP_VCALL1(pv_cpu_ops.store_gdt, dtr);
}
static inline void store_idt(struct desc_ptr *dtr)
{
	PVOP_VCALL1(pv_cpu_ops.store_idt, dtr);
}
static inline unsigned long paravirt_store_tr(void)
{
	return PVOP_CALL0(unsigned long, pv_cpu_ops.store_tr);
}
#define store_tr(tr)	((tr) = paravirt_store_tr())
static inline void load_TLS(struct thread_struct *t, unsigned cpu)
{
	PVOP_VCALL2(pv_cpu_ops.load_tls, t, cpu);
}

#ifdef CONFIG_X86_64
static inline void load_gs_index(unsigned int gs)
{
	PVOP_VCALL1(pv_cpu_ops.load_gs_index, gs);
}
#endif

static inline void write_ldt_entry(struct desc_struct *dt, int entry,
				   const void *desc)
{
	PVOP_VCALL3(pv_cpu_ops.write_ldt_entry, dt, entry, desc);
}

static inline void write_gdt_entry(struct desc_struct *dt, int entry,
				   void *desc, int type)
{
	PVOP_VCALL4(pv_cpu_ops.write_gdt_entry, dt, entry, desc, type);
}

static inline void write_idt_entry(gate_desc *dt, int entry, const gate_desc *g)
{
	PVOP_VCALL3(pv_cpu_ops.write_idt_entry, dt, entry, g);
}
static inline void set_iopl_mask(unsigned mask)
{
	PVOP_VCALL1(pv_cpu_ops.set_iopl_mask, mask);
}

/* The paravirtualized I/O functions */
static inline void slow_down_io(void)
{
	pv_cpu_ops.io_delay();
#ifdef REALLY_SLOW_IO
	pv_cpu_ops.io_delay();
	pv_cpu_ops.io_delay();
	pv_cpu_ops.io_delay();
#endif
}

#ifdef CONFIG_X86_LOCAL_APIC
<<<<<<< HEAD
=======
/*
 * Basic functions accessing APICs.
 */
static inline void apic_write(unsigned long reg, u32 v)
{
	PVOP_VCALL2(pv_apic_ops.apic_write, reg, v);
}

static inline u32 apic_read(unsigned long reg)
{
	return PVOP_CALL1(unsigned long, pv_apic_ops.apic_read, reg);
}

>>>>>>> 93ded9b8
static inline void setup_boot_clock(void)
{
	PVOP_VCALL0(pv_apic_ops.setup_boot_clock);
}

static inline void setup_secondary_clock(void)
{
	PVOP_VCALL0(pv_apic_ops.setup_secondary_clock);
}
#endif

static inline void paravirt_post_allocator_init(void)
{
	if (pv_init_ops.post_allocator_init)
		(*pv_init_ops.post_allocator_init)();
}

static inline void paravirt_pagetable_setup_start(pgd_t *base)
{
	(*pv_mmu_ops.pagetable_setup_start)(base);
}

static inline void paravirt_pagetable_setup_done(pgd_t *base)
{
	(*pv_mmu_ops.pagetable_setup_done)(base);
}

#ifdef CONFIG_SMP
static inline void startup_ipi_hook(int phys_apicid, unsigned long start_eip,
				    unsigned long start_esp)
{
	PVOP_VCALL3(pv_apic_ops.startup_ipi_hook,
		    phys_apicid, start_eip, start_esp);
}
#endif

static inline void paravirt_activate_mm(struct mm_struct *prev,
					struct mm_struct *next)
{
	PVOP_VCALL2(pv_mmu_ops.activate_mm, prev, next);
}

static inline void arch_dup_mmap(struct mm_struct *oldmm,
				 struct mm_struct *mm)
{
	PVOP_VCALL2(pv_mmu_ops.dup_mmap, oldmm, mm);
}

static inline void arch_exit_mmap(struct mm_struct *mm)
{
	PVOP_VCALL1(pv_mmu_ops.exit_mmap, mm);
}

static inline void __flush_tlb(void)
{
	PVOP_VCALL0(pv_mmu_ops.flush_tlb_user);
}
static inline void __flush_tlb_global(void)
{
	PVOP_VCALL0(pv_mmu_ops.flush_tlb_kernel);
}
static inline void __flush_tlb_single(unsigned long addr)
{
	PVOP_VCALL1(pv_mmu_ops.flush_tlb_single, addr);
}

static inline void flush_tlb_others(cpumask_t cpumask, struct mm_struct *mm,
				    unsigned long va)
{
	PVOP_VCALL3(pv_mmu_ops.flush_tlb_others, &cpumask, mm, va);
}

static inline int paravirt_pgd_alloc(struct mm_struct *mm)
{
	return PVOP_CALL1(int, pv_mmu_ops.pgd_alloc, mm);
}

static inline void paravirt_pgd_free(struct mm_struct *mm, pgd_t *pgd)
{
	PVOP_VCALL2(pv_mmu_ops.pgd_free, mm, pgd);
}

static inline void paravirt_alloc_pte(struct mm_struct *mm, unsigned pfn)
{
	PVOP_VCALL2(pv_mmu_ops.alloc_pte, mm, pfn);
}
static inline void paravirt_release_pte(unsigned pfn)
{
	PVOP_VCALL1(pv_mmu_ops.release_pte, pfn);
}

static inline void paravirt_alloc_pmd(struct mm_struct *mm, unsigned pfn)
{
	PVOP_VCALL2(pv_mmu_ops.alloc_pmd, mm, pfn);
}

static inline void paravirt_alloc_pmd_clone(unsigned pfn, unsigned clonepfn,
					    unsigned start, unsigned count)
{
	PVOP_VCALL4(pv_mmu_ops.alloc_pmd_clone, pfn, clonepfn, start, count);
}
static inline void paravirt_release_pmd(unsigned pfn)
{
	PVOP_VCALL1(pv_mmu_ops.release_pmd, pfn);
}

static inline void paravirt_alloc_pud(struct mm_struct *mm, unsigned pfn)
{
	PVOP_VCALL2(pv_mmu_ops.alloc_pud, mm, pfn);
}
static inline void paravirt_release_pud(unsigned pfn)
{
	PVOP_VCALL1(pv_mmu_ops.release_pud, pfn);
}

#ifdef CONFIG_HIGHPTE
static inline void *kmap_atomic_pte(struct page *page, enum km_type type)
{
	unsigned long ret;
	ret = PVOP_CALL2(unsigned long, pv_mmu_ops.kmap_atomic_pte, page, type);
	return (void *)ret;
}
#endif

static inline void pte_update(struct mm_struct *mm, unsigned long addr,
			      pte_t *ptep)
{
	PVOP_VCALL3(pv_mmu_ops.pte_update, mm, addr, ptep);
}

static inline void pte_update_defer(struct mm_struct *mm, unsigned long addr,
				    pte_t *ptep)
{
	PVOP_VCALL3(pv_mmu_ops.pte_update_defer, mm, addr, ptep);
}

static inline pte_t __pte(pteval_t val)
{
	pteval_t ret;

	if (sizeof(pteval_t) > sizeof(long))
		ret = PVOP_CALL2(pteval_t,
				 pv_mmu_ops.make_pte,
				 val, (u64)val >> 32);
	else
		ret = PVOP_CALL1(pteval_t,
				 pv_mmu_ops.make_pte,
				 val);

	return (pte_t) { .pte = ret };
}

static inline pteval_t pte_val(pte_t pte)
{
	pteval_t ret;

	if (sizeof(pteval_t) > sizeof(long))
		ret = PVOP_CALL2(pteval_t, pv_mmu_ops.pte_val,
				 pte.pte, (u64)pte.pte >> 32);
	else
		ret = PVOP_CALL1(pteval_t, pv_mmu_ops.pte_val,
				 pte.pte);

	return ret;
}

static inline pteval_t pte_flags(pte_t pte)
{
	pteval_t ret;

	if (sizeof(pteval_t) > sizeof(long))
		ret = PVOP_CALL2(pteval_t, pv_mmu_ops.pte_flags,
				 pte.pte, (u64)pte.pte >> 32);
	else
		ret = PVOP_CALL1(pteval_t, pv_mmu_ops.pte_flags,
				 pte.pte);

	return ret;
}

static inline pgd_t __pgd(pgdval_t val)
{
	pgdval_t ret;

	if (sizeof(pgdval_t) > sizeof(long))
		ret = PVOP_CALL2(pgdval_t, pv_mmu_ops.make_pgd,
				 val, (u64)val >> 32);
	else
		ret = PVOP_CALL1(pgdval_t, pv_mmu_ops.make_pgd,
				 val);

	return (pgd_t) { ret };
}

static inline pgdval_t pgd_val(pgd_t pgd)
{
	pgdval_t ret;

	if (sizeof(pgdval_t) > sizeof(long))
		ret =  PVOP_CALL2(pgdval_t, pv_mmu_ops.pgd_val,
				  pgd.pgd, (u64)pgd.pgd >> 32);
	else
		ret =  PVOP_CALL1(pgdval_t, pv_mmu_ops.pgd_val,
				  pgd.pgd);

	return ret;
}

#define  __HAVE_ARCH_PTEP_MODIFY_PROT_TRANSACTION
static inline pte_t ptep_modify_prot_start(struct mm_struct *mm, unsigned long addr,
					   pte_t *ptep)
{
	pteval_t ret;

	ret = PVOP_CALL3(pteval_t, pv_mmu_ops.ptep_modify_prot_start,
			 mm, addr, ptep);

	return (pte_t) { .pte = ret };
}

static inline void ptep_modify_prot_commit(struct mm_struct *mm, unsigned long addr,
					   pte_t *ptep, pte_t pte)
{
	if (sizeof(pteval_t) > sizeof(long))
		/* 5 arg words */
		pv_mmu_ops.ptep_modify_prot_commit(mm, addr, ptep, pte);
	else
		PVOP_VCALL4(pv_mmu_ops.ptep_modify_prot_commit,
			    mm, addr, ptep, pte.pte);
}

static inline void set_pte(pte_t *ptep, pte_t pte)
{
	if (sizeof(pteval_t) > sizeof(long))
		PVOP_VCALL3(pv_mmu_ops.set_pte, ptep,
			    pte.pte, (u64)pte.pte >> 32);
	else
		PVOP_VCALL2(pv_mmu_ops.set_pte, ptep,
			    pte.pte);
}

static inline void set_pte_at(struct mm_struct *mm, unsigned long addr,
			      pte_t *ptep, pte_t pte)
{
	if (sizeof(pteval_t) > sizeof(long))
		/* 5 arg words */
		pv_mmu_ops.set_pte_at(mm, addr, ptep, pte);
	else
		PVOP_VCALL4(pv_mmu_ops.set_pte_at, mm, addr, ptep, pte.pte);
}

static inline void set_pmd(pmd_t *pmdp, pmd_t pmd)
{
	pmdval_t val = native_pmd_val(pmd);

	if (sizeof(pmdval_t) > sizeof(long))
		PVOP_VCALL3(pv_mmu_ops.set_pmd, pmdp, val, (u64)val >> 32);
	else
		PVOP_VCALL2(pv_mmu_ops.set_pmd, pmdp, val);
}

#if PAGETABLE_LEVELS >= 3
static inline pmd_t __pmd(pmdval_t val)
{
	pmdval_t ret;

	if (sizeof(pmdval_t) > sizeof(long))
		ret = PVOP_CALL2(pmdval_t, pv_mmu_ops.make_pmd,
				 val, (u64)val >> 32);
	else
		ret = PVOP_CALL1(pmdval_t, pv_mmu_ops.make_pmd,
				 val);

	return (pmd_t) { ret };
}

static inline pmdval_t pmd_val(pmd_t pmd)
{
	pmdval_t ret;

	if (sizeof(pmdval_t) > sizeof(long))
		ret =  PVOP_CALL2(pmdval_t, pv_mmu_ops.pmd_val,
				  pmd.pmd, (u64)pmd.pmd >> 32);
	else
		ret =  PVOP_CALL1(pmdval_t, pv_mmu_ops.pmd_val,
				  pmd.pmd);

	return ret;
}

static inline void set_pud(pud_t *pudp, pud_t pud)
{
	pudval_t val = native_pud_val(pud);

	if (sizeof(pudval_t) > sizeof(long))
		PVOP_VCALL3(pv_mmu_ops.set_pud, pudp,
			    val, (u64)val >> 32);
	else
		PVOP_VCALL2(pv_mmu_ops.set_pud, pudp,
			    val);
}
#if PAGETABLE_LEVELS == 4
static inline pud_t __pud(pudval_t val)
{
	pudval_t ret;

	if (sizeof(pudval_t) > sizeof(long))
		ret = PVOP_CALL2(pudval_t, pv_mmu_ops.make_pud,
				 val, (u64)val >> 32);
	else
		ret = PVOP_CALL1(pudval_t, pv_mmu_ops.make_pud,
				 val);

	return (pud_t) { ret };
}

static inline pudval_t pud_val(pud_t pud)
{
	pudval_t ret;

	if (sizeof(pudval_t) > sizeof(long))
		ret =  PVOP_CALL2(pudval_t, pv_mmu_ops.pud_val,
				  pud.pud, (u64)pud.pud >> 32);
	else
		ret =  PVOP_CALL1(pudval_t, pv_mmu_ops.pud_val,
				  pud.pud);

	return ret;
}

static inline void set_pgd(pgd_t *pgdp, pgd_t pgd)
{
	pgdval_t val = native_pgd_val(pgd);

	if (sizeof(pgdval_t) > sizeof(long))
		PVOP_VCALL3(pv_mmu_ops.set_pgd, pgdp,
			    val, (u64)val >> 32);
	else
		PVOP_VCALL2(pv_mmu_ops.set_pgd, pgdp,
			    val);
}

static inline void pgd_clear(pgd_t *pgdp)
{
	set_pgd(pgdp, __pgd(0));
}

static inline void pud_clear(pud_t *pudp)
{
	set_pud(pudp, __pud(0));
}

#endif	/* PAGETABLE_LEVELS == 4 */

#endif	/* PAGETABLE_LEVELS >= 3 */

#ifdef CONFIG_X86_PAE
/* Special-case pte-setting operations for PAE, which can't update a
   64-bit pte atomically */
static inline void set_pte_atomic(pte_t *ptep, pte_t pte)
{
	PVOP_VCALL3(pv_mmu_ops.set_pte_atomic, ptep,
		    pte.pte, pte.pte >> 32);
}

static inline void set_pte_present(struct mm_struct *mm, unsigned long addr,
				   pte_t *ptep, pte_t pte)
{
	/* 5 arg words */
	pv_mmu_ops.set_pte_present(mm, addr, ptep, pte);
}

static inline void pte_clear(struct mm_struct *mm, unsigned long addr,
			     pte_t *ptep)
{
	PVOP_VCALL3(pv_mmu_ops.pte_clear, mm, addr, ptep);
}

static inline void pmd_clear(pmd_t *pmdp)
{
	PVOP_VCALL1(pv_mmu_ops.pmd_clear, pmdp);
}
#else  /* !CONFIG_X86_PAE */
static inline void set_pte_atomic(pte_t *ptep, pte_t pte)
{
	set_pte(ptep, pte);
}

static inline void set_pte_present(struct mm_struct *mm, unsigned long addr,
				   pte_t *ptep, pte_t pte)
{
	set_pte(ptep, pte);
}

static inline void pte_clear(struct mm_struct *mm, unsigned long addr,
			     pte_t *ptep)
{
	set_pte_at(mm, addr, ptep, __pte(0));
}

static inline void pmd_clear(pmd_t *pmdp)
{
	set_pmd(pmdp, __pmd(0));
}
#endif	/* CONFIG_X86_PAE */

/* Lazy mode for batching updates / context switch */
enum paravirt_lazy_mode {
	PARAVIRT_LAZY_NONE,
	PARAVIRT_LAZY_MMU,
	PARAVIRT_LAZY_CPU,
};

enum paravirt_lazy_mode paravirt_get_lazy_mode(void);
void paravirt_enter_lazy_cpu(void);
void paravirt_leave_lazy_cpu(void);
void paravirt_enter_lazy_mmu(void);
void paravirt_leave_lazy_mmu(void);
void paravirt_leave_lazy(enum paravirt_lazy_mode mode);

#define  __HAVE_ARCH_ENTER_LAZY_CPU_MODE
static inline void arch_enter_lazy_cpu_mode(void)
{
	PVOP_VCALL0(pv_cpu_ops.lazy_mode.enter);
}

static inline void arch_leave_lazy_cpu_mode(void)
{
	PVOP_VCALL0(pv_cpu_ops.lazy_mode.leave);
}

static inline void arch_flush_lazy_cpu_mode(void)
{
	if (unlikely(paravirt_get_lazy_mode() == PARAVIRT_LAZY_CPU)) {
		arch_leave_lazy_cpu_mode();
		arch_enter_lazy_cpu_mode();
	}
}


#define  __HAVE_ARCH_ENTER_LAZY_MMU_MODE
static inline void arch_enter_lazy_mmu_mode(void)
{
	PVOP_VCALL0(pv_mmu_ops.lazy_mode.enter);
}

static inline void arch_leave_lazy_mmu_mode(void)
{
	PVOP_VCALL0(pv_mmu_ops.lazy_mode.leave);
}

static inline void arch_flush_lazy_mmu_mode(void)
{
	if (unlikely(paravirt_get_lazy_mode() == PARAVIRT_LAZY_MMU)) {
		arch_leave_lazy_mmu_mode();
		arch_enter_lazy_mmu_mode();
	}
}

static inline void __set_fixmap(unsigned /* enum fixed_addresses */ idx,
				unsigned long phys, pgprot_t flags)
{
	pv_mmu_ops.set_fixmap(idx, phys, flags);
}

void _paravirt_nop(void);
#define paravirt_nop	((void *)_paravirt_nop)

void paravirt_use_bytelocks(void);

#ifdef CONFIG_SMP

static inline int __raw_spin_is_locked(struct raw_spinlock *lock)
{
	return PVOP_CALL1(int, pv_lock_ops.spin_is_locked, lock);
}

static inline int __raw_spin_is_contended(struct raw_spinlock *lock)
{
	return PVOP_CALL1(int, pv_lock_ops.spin_is_contended, lock);
}

static __always_inline void __raw_spin_lock(struct raw_spinlock *lock)
{
	PVOP_VCALL1(pv_lock_ops.spin_lock, lock);
}

static __always_inline int __raw_spin_trylock(struct raw_spinlock *lock)
{
	return PVOP_CALL1(int, pv_lock_ops.spin_trylock, lock);
}

static __always_inline void __raw_spin_unlock(struct raw_spinlock *lock)
{
	PVOP_VCALL1(pv_lock_ops.spin_unlock, lock);
}

#endif

/* These all sit in the .parainstructions section to tell us what to patch. */
struct paravirt_patch_site {
	u8 *instr; 		/* original instructions */
	u8 instrtype;		/* type of this instruction */
	u8 len;			/* length of original instruction */
	u16 clobbers;		/* what registers you may clobber */
};

extern struct paravirt_patch_site __parainstructions[],
	__parainstructions_end[];

#ifdef CONFIG_X86_32
#define PV_SAVE_REGS "pushl %%ecx; pushl %%edx;"
#define PV_RESTORE_REGS "popl %%edx; popl %%ecx"
#define PV_FLAGS_ARG "0"
#define PV_EXTRA_CLOBBERS
#define PV_VEXTRA_CLOBBERS
#else
/* We save some registers, but all of them, that's too much. We clobber all
 * caller saved registers but the argument parameter */
#define PV_SAVE_REGS "pushq %%rdi;"
#define PV_RESTORE_REGS "popq %%rdi;"
#define PV_EXTRA_CLOBBERS EXTRA_CLOBBERS, "rcx" , "rdx", "rsi"
#define PV_VEXTRA_CLOBBERS EXTRA_CLOBBERS, "rdi", "rcx" , "rdx", "rsi"
#define PV_FLAGS_ARG "D"
#endif

static inline unsigned long __raw_local_save_flags(void)
{
	unsigned long f;

	asm volatile(paravirt_alt(PV_SAVE_REGS
				  PARAVIRT_CALL
				  PV_RESTORE_REGS)
		     : "=a"(f)
		     : paravirt_type(pv_irq_ops.save_fl),
		       paravirt_clobber(CLBR_EAX)
		     : "memory", "cc" PV_VEXTRA_CLOBBERS);
	return f;
}

static inline void raw_local_irq_restore(unsigned long f)
{
	asm volatile(paravirt_alt(PV_SAVE_REGS
				  PARAVIRT_CALL
				  PV_RESTORE_REGS)
		     : "=a"(f)
		     : PV_FLAGS_ARG(f),
		       paravirt_type(pv_irq_ops.restore_fl),
		       paravirt_clobber(CLBR_EAX)
		     : "memory", "cc" PV_EXTRA_CLOBBERS);
}

static inline void raw_local_irq_disable(void)
{
	asm volatile(paravirt_alt(PV_SAVE_REGS
				  PARAVIRT_CALL
				  PV_RESTORE_REGS)
		     :
		     : paravirt_type(pv_irq_ops.irq_disable),
		       paravirt_clobber(CLBR_EAX)
		     : "memory", "eax", "cc" PV_EXTRA_CLOBBERS);
}

static inline void raw_local_irq_enable(void)
{
	asm volatile(paravirt_alt(PV_SAVE_REGS
				  PARAVIRT_CALL
				  PV_RESTORE_REGS)
		     :
		     : paravirt_type(pv_irq_ops.irq_enable),
		       paravirt_clobber(CLBR_EAX)
		     : "memory", "eax", "cc" PV_EXTRA_CLOBBERS);
}

static inline unsigned long __raw_local_irq_save(void)
{
	unsigned long f;

	f = __raw_local_save_flags();
	raw_local_irq_disable();
	return f;
}


/* Make sure as little as possible of this mess escapes. */
#undef PARAVIRT_CALL
#undef __PVOP_CALL
#undef __PVOP_VCALL
#undef PVOP_VCALL0
#undef PVOP_CALL0
#undef PVOP_VCALL1
#undef PVOP_CALL1
#undef PVOP_VCALL2
#undef PVOP_CALL2
#undef PVOP_VCALL3
#undef PVOP_CALL3
#undef PVOP_VCALL4
#undef PVOP_CALL4

#else  /* __ASSEMBLY__ */

#define _PVSITE(ptype, clobbers, ops, word, algn)	\
771:;						\
	ops;					\
772:;						\
	.pushsection .parainstructions,"a";	\
	 .align	algn;				\
	 word 771b;				\
	 .byte ptype;				\
	 .byte 772b-771b;			\
	 .short clobbers;			\
	.popsection


#ifdef CONFIG_X86_64
#define PV_SAVE_REGS				\
	push %rax;				\
	push %rcx;				\
	push %rdx;				\
	push %rsi;				\
	push %rdi;				\
	push %r8;				\
	push %r9;				\
	push %r10;				\
	push %r11
#define PV_RESTORE_REGS				\
	pop %r11;				\
	pop %r10;				\
	pop %r9;				\
	pop %r8;				\
	pop %rdi;				\
	pop %rsi;				\
	pop %rdx;				\
	pop %rcx;				\
	pop %rax
#define PARA_PATCH(struct, off)        ((PARAVIRT_PATCH_##struct + (off)) / 8)
#define PARA_SITE(ptype, clobbers, ops) _PVSITE(ptype, clobbers, ops, .quad, 8)
#define PARA_INDIRECT(addr)	*addr(%rip)
#else
#define PV_SAVE_REGS   pushl %eax; pushl %edi; pushl %ecx; pushl %edx
#define PV_RESTORE_REGS popl %edx; popl %ecx; popl %edi; popl %eax
#define PARA_PATCH(struct, off)        ((PARAVIRT_PATCH_##struct + (off)) / 4)
#define PARA_SITE(ptype, clobbers, ops) _PVSITE(ptype, clobbers, ops, .long, 4)
#define PARA_INDIRECT(addr)	*%cs:addr
#endif

#define INTERRUPT_RETURN						\
	PARA_SITE(PARA_PATCH(pv_cpu_ops, PV_CPU_iret), CLBR_NONE,	\
		  jmp PARA_INDIRECT(pv_cpu_ops+PV_CPU_iret))

#define DISABLE_INTERRUPTS(clobbers)					\
	PARA_SITE(PARA_PATCH(pv_irq_ops, PV_IRQ_irq_disable), clobbers, \
		  PV_SAVE_REGS;						\
		  call PARA_INDIRECT(pv_irq_ops+PV_IRQ_irq_disable);	\
		  PV_RESTORE_REGS;)			\

#define ENABLE_INTERRUPTS(clobbers)					\
	PARA_SITE(PARA_PATCH(pv_irq_ops, PV_IRQ_irq_enable), clobbers,	\
		  PV_SAVE_REGS;						\
		  call PARA_INDIRECT(pv_irq_ops+PV_IRQ_irq_enable);	\
		  PV_RESTORE_REGS;)

#define USERGS_SYSRET32							\
	PARA_SITE(PARA_PATCH(pv_cpu_ops, PV_CPU_usergs_sysret32),	\
		  CLBR_NONE,						\
		  jmp PARA_INDIRECT(pv_cpu_ops+PV_CPU_usergs_sysret32))

#ifdef CONFIG_X86_32
#define GET_CR0_INTO_EAX				\
	push %ecx; push %edx;				\
	call PARA_INDIRECT(pv_cpu_ops+PV_CPU_read_cr0);	\
	pop %edx; pop %ecx

#define ENABLE_INTERRUPTS_SYSEXIT					\
	PARA_SITE(PARA_PATCH(pv_cpu_ops, PV_CPU_irq_enable_sysexit),	\
		  CLBR_NONE,						\
		  jmp PARA_INDIRECT(pv_cpu_ops+PV_CPU_irq_enable_sysexit))


#else	/* !CONFIG_X86_32 */

/*
 * If swapgs is used while the userspace stack is still current,
 * there's no way to call a pvop.  The PV replacement *must* be
 * inlined, or the swapgs instruction must be trapped and emulated.
 */
#define SWAPGS_UNSAFE_STACK						\
	PARA_SITE(PARA_PATCH(pv_cpu_ops, PV_CPU_swapgs), CLBR_NONE,	\
		  swapgs)

#define SWAPGS								\
	PARA_SITE(PARA_PATCH(pv_cpu_ops, PV_CPU_swapgs), CLBR_NONE,	\
		  PV_SAVE_REGS;						\
		  call PARA_INDIRECT(pv_cpu_ops+PV_CPU_swapgs);		\
		  PV_RESTORE_REGS					\
		 )

#define GET_CR2_INTO_RCX				\
	call PARA_INDIRECT(pv_mmu_ops+PV_MMU_read_cr2);	\
	movq %rax, %rcx;				\
	xorq %rax, %rax;

#define PARAVIRT_ADJUST_EXCEPTION_FRAME					\
	PARA_SITE(PARA_PATCH(pv_irq_ops, PV_IRQ_adjust_exception_frame), \
		  CLBR_NONE,						\
		  call PARA_INDIRECT(pv_irq_ops+PV_IRQ_adjust_exception_frame))

#define USERGS_SYSRET64							\
	PARA_SITE(PARA_PATCH(pv_cpu_ops, PV_CPU_usergs_sysret64),	\
		  CLBR_NONE,						\
		  jmp PARA_INDIRECT(pv_cpu_ops+PV_CPU_usergs_sysret64))

#define ENABLE_INTERRUPTS_SYSEXIT32					\
	PARA_SITE(PARA_PATCH(pv_cpu_ops, PV_CPU_irq_enable_sysexit),	\
		  CLBR_NONE,						\
		  jmp PARA_INDIRECT(pv_cpu_ops+PV_CPU_irq_enable_sysexit))
#endif	/* CONFIG_X86_32 */

#endif /* __ASSEMBLY__ */
#endif /* CONFIG_PARAVIRT */
#endif	/* __ASM_PARAVIRT_H */<|MERGE_RESOLUTION|>--- conflicted
+++ resolved
@@ -200,15 +200,6 @@
 
 struct pv_apic_ops {
 #ifdef CONFIG_X86_LOCAL_APIC
-<<<<<<< HEAD
-=======
-	/*
-	 * Direct APIC operations, principally for VMI.  Ideally
-	 * these shouldn't be in this interface.
-	 */
-	void (*apic_write)(unsigned long reg, u32 v);
-	u32 (*apic_read)(unsigned long reg);
->>>>>>> 93ded9b8
 	void (*setup_boot_clock)(void);
 	void (*setup_secondary_clock)(void);
 
@@ -901,22 +892,6 @@
 }
 
 #ifdef CONFIG_X86_LOCAL_APIC
-<<<<<<< HEAD
-=======
-/*
- * Basic functions accessing APICs.
- */
-static inline void apic_write(unsigned long reg, u32 v)
-{
-	PVOP_VCALL2(pv_apic_ops.apic_write, reg, v);
-}
-
-static inline u32 apic_read(unsigned long reg)
-{
-	return PVOP_CALL1(unsigned long, pv_apic_ops.apic_read, reg);
-}
-
->>>>>>> 93ded9b8
 static inline void setup_boot_clock(void)
 {
 	PVOP_VCALL0(pv_apic_ops.setup_boot_clock);
