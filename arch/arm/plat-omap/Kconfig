if ARCH_OMAP

menu "TI OMAP Implementations"

config ARCH_OMAP_OTG
	bool

choice
	prompt "OMAP System Type"
	default ARCH_OMAP2PLUS

config ARCH_OMAP1
	bool "TI OMAP1"
	select COMMON_CLKDEV
	help
	  "Systems based on omap7xx, omap15xx or omap16xx"

config ARCH_OMAP2PLUS
	bool "TI OMAP2/3/4"
	select COMMON_CLKDEV
	help
	  "Systems based on omap24xx, omap34xx or omap44xx"

config ARCH_OMAP2
	bool "TI OMAP2"
	depends on ARCH_OMAP2PLUS
	select CPU_V6

config ARCH_OMAP3
	bool "TI OMAP3"
	depends on ARCH_OMAP2PLUS
	select CPU_V7
<<<<<<< HEAD
	select USB_ARCH_HAS_EHCI
=======
	select COMMON_CLKDEV
	select ARM_L1_CACHE_SHIFT_6
>>>>>>> ac0f6f92

config ARCH_OMAP4
	bool "TI OMAP4"
	depends on ARCH_OMAP2PLUS
	select CPU_V7
	select ARM_GIC

endchoice

comment "OMAP Feature Selections"

config OMAP_DEBUG_DEVICES
	bool
	help
	  For debug cards on TI reference boards.

config OMAP_DEBUG_LEDS
	bool
	depends on OMAP_DEBUG_DEVICES
	default y if LEDS || LEDS_OMAP_DEBUG

config OMAP_RESET_CLOCKS
	bool "Reset unused clocks during boot"
	depends on ARCH_OMAP
	help
	  Say Y if you want to reset unused clocks during boot.
	  This option saves power, but assumes all drivers are
	  using the clock framework. Broken drivers that do not
	  yet use clock framework may not work with this option.
	  If you are booting from another operating system, you
	  probably do not want this option enabled until your
	  device drivers work properly.

config OMAP_MUX
	bool "OMAP multiplexing support"
	depends on ARCH_OMAP
	default y
	help
	  Pin multiplexing support for OMAP boards. If your bootloader
	  sets the multiplexing correctly, say N. Otherwise, or if unsure,
	  say Y.

config OMAP_MUX_DEBUG
	bool "Multiplexing debug output"
	depends on OMAP_MUX
	help
	  Makes the multiplexing functions print out a lot of debug info.
	  This is useful if you want to find out the correct values of the
	  multiplexing registers.

config OMAP_MUX_WARNINGS
	bool "Warn about pins the bootloader didn't set up"
	depends on OMAP_MUX
	default y
	help
	  Choose Y here to warn whenever driver initialization logic needs
	  to change the pin multiplexing setup.	 When there are no warnings
	  printed, it's safe to deselect OMAP_MUX for your product.

config OMAP_MCBSP
	bool "McBSP support"
	depends on ARCH_OMAP
	default y
	help
	  Say Y here if you want support for the OMAP Multichannel
	  Buffered Serial Port.

config OMAP_MBOX_FWK
	tristate "Mailbox framework support"
	depends on ARCH_OMAP
	help
	  Say Y here if you want to use OMAP Mailbox framework support for
	  DSP, IVA1.0 and IVA2 in OMAP1/2/3.

config OMAP_IOMMU
	tristate

config OMAP_IOMMU_DEBUG
	depends on OMAP_IOMMU
	tristate

choice
	prompt "System timer"
	default OMAP_MPU_TIMER

config OMAP_MPU_TIMER
	bool "Use mpu timer"
	help
	  Select this option if you want to use the OMAP mpu timer. This
	  timer provides more intra-tick resolution than the 32KHz timer,
	  but consumes more power.

config OMAP_32K_TIMER
	bool "Use 32KHz timer"
	depends on ARCH_OMAP16XX || ARCH_OMAP2PLUS
	help
	  Select this option if you want to enable the OMAP 32KHz timer.
	  This timer saves power compared to the OMAP_MPU_TIMER, and has
	  support for no tick during idle. The 32KHz timer provides less
	  intra-tick resolution than OMAP_MPU_TIMER. The 32KHz timer is
	  currently only available for OMAP16XX, 24XX, 34XX and OMAP4.

endchoice

config OMAP3_L2_AUX_SECURE_SAVE_RESTORE
	bool "OMAP3 HS/EMU save and restore for L2 AUX control register"
	depends on ARCH_OMAP3 && PM
	default n
	help
	  Without this option, L2 Auxiliary control register contents are
	  lost during off-mode entry on HS/EMU devices. This feature
	  requires support from PPA / boot-loader in HS/EMU devices, which
	  currently does not exist by default.

config OMAP3_L2_AUX_SECURE_SERVICE_SET_ID
	int "Service ID for the support routine to set L2 AUX control"
	depends on OMAP3_L2_AUX_SECURE_SAVE_RESTORE
	default 43
	help
	  PPA routine service ID for setting L2 auxiliary control register.

config OMAP_32K_TIMER_HZ
	int "Kernel internal timer frequency for 32KHz timer"
	range 32 1024
	depends on OMAP_32K_TIMER
	default "128"
	help
	  Kernel internal timer frequency should be a divisor of 32768,
	  such as 64 or 128.

config OMAP_DM_TIMER
	bool "Use dual-mode timer"
	depends on ARCH_OMAP16XX || ARCH_OMAP2PLUS
	help
	 Select this option if you want to use OMAP Dual-Mode timers.

config OMAP_SERIAL_WAKE
	bool "Enable wake-up events for serial ports"
	depends on ARCH_OMAP1 && OMAP_MUX
	default y
	help
	  Select this option if you want to have your system wake up
	  to data on the serial RX line. This allows you to wake the
	  system from serial console.

choice
	prompt "OMAP PM layer selection"
	depends on ARCH_OMAP
	default OMAP_PM_NOOP

config OMAP_PM_NONE
	bool "No PM layer"

config OMAP_PM_NOOP
	bool "No-op/debug PM layer"

endchoice

endmenu

endif<|MERGE_RESOLUTION|>--- conflicted
+++ resolved
@@ -30,12 +30,8 @@
 	bool "TI OMAP3"
 	depends on ARCH_OMAP2PLUS
 	select CPU_V7
-<<<<<<< HEAD
 	select USB_ARCH_HAS_EHCI
-=======
-	select COMMON_CLKDEV
 	select ARM_L1_CACHE_SHIFT_6
->>>>>>> ac0f6f92
 
 config ARCH_OMAP4
 	bool "TI OMAP4"
