--- conflicted
+++ resolved
@@ -43,11 +43,7 @@
 int msm_chg_rpc_close(void);
 
 struct msm_fsusb_rpc_ops {
-<<<<<<< HEAD
-	void (*start_host) (void);
-=======
 	void (*start_host) (int on);
->>>>>>> cb5d9713
 	void (*lpm_exit) (void);
 };
 
