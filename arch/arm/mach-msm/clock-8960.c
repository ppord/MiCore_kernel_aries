--- conflicted
+++ resolved
@@ -3895,12 +3895,8 @@
 	},
 };
 
-<<<<<<< HEAD
 #ifdef CONFIG_FB_MSM_HDMI_MSM_PANEL
-static int hdmi_pll_clk_enable(struct clk *clk)
-=======
 static int hdmi_pll_clk_enable(struct clk *c)
->>>>>>> c445c30e
 {
 	int ret;
 	unsigned long flags;
@@ -3988,12 +3984,8 @@
 	unsigned long pll_rate = (unsigned long)nf->extra_freq_data;
 	if (pll_rate)
 		hdmi_pll_set_rate(pll_rate);
-<<<<<<< HEAD
 #endif
-	set_rate_mnd(clk, nf);
-=======
 	set_rate_mnd(rcg, nf);
->>>>>>> c445c30e
 }
 
 static struct rcg_clk tv_src_clk = {
