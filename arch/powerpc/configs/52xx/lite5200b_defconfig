#
# Automatically generated make config: don't edit
<<<<<<< HEAD
# Linux kernel version: 2.6.29-rc2
# Mon Jan 26 21:41:14 2009
=======
# Linux kernel version: 2.6.30-rc2
# Sat Apr 18 00:48:04 2009
>>>>>>> 6574612f
#
# CONFIG_PPC64 is not set

#
# Processor support
#
CONFIG_6xx=y
# CONFIG_PPC_85xx is not set
# CONFIG_PPC_8xx is not set
# CONFIG_40x is not set
# CONFIG_44x is not set
# CONFIG_E200 is not set
CONFIG_PPC_BOOK3S=y
CONFIG_PPC_FPU=y
# CONFIG_ALTIVEC is not set
CONFIG_PPC_STD_MMU=y
CONFIG_PPC_STD_MMU_32=y
# CONFIG_PPC_MM_SLICES is not set
# CONFIG_SMP is not set
CONFIG_PPC32=y
CONFIG_WORD_SIZE=32
# CONFIG_ARCH_PHYS_ADDR_T_64BIT is not set
CONFIG_MMU=y
CONFIG_GENERIC_CMOS_UPDATE=y
CONFIG_GENERIC_TIME=y
CONFIG_GENERIC_TIME_VSYSCALL=y
CONFIG_GENERIC_CLOCKEVENTS=y
CONFIG_GENERIC_HARDIRQS=y
# CONFIG_HAVE_SETUP_PER_CPU_AREA is not set
CONFIG_IRQ_PER_CPU=y
CONFIG_STACKTRACE_SUPPORT=y
CONFIG_HAVE_LATENCYTOP_SUPPORT=y
CONFIG_LOCKDEP_SUPPORT=y
CONFIG_RWSEM_XCHGADD_ALGORITHM=y
CONFIG_ARCH_HAS_ILOG2_U32=y
CONFIG_GENERIC_HWEIGHT=y
CONFIG_GENERIC_CALIBRATE_DELAY=y
CONFIG_GENERIC_FIND_NEXT_BIT=y
# CONFIG_ARCH_NO_VIRT_TO_BUS is not set
CONFIG_PPC=y
CONFIG_EARLY_PRINTK=y
CONFIG_GENERIC_NVRAM=y
CONFIG_SCHED_OMIT_FRAME_POINTER=y
CONFIG_ARCH_MAY_HAVE_PC_FDC=y
CONFIG_PPC_OF=y
CONFIG_OF=y
# CONFIG_PPC_UDBG_16550 is not set
# CONFIG_GENERIC_TBSYNC is not set
CONFIG_AUDIT_ARCH=y
CONFIG_GENERIC_BUG=y
CONFIG_DEFAULT_UIMAGE=y
CONFIG_ARCH_SUSPEND_POSSIBLE=y
# CONFIG_PPC_DCR_NATIVE is not set
# CONFIG_PPC_DCR_MMIO is not set
CONFIG_ARCH_SUPPORTS_DEBUG_PAGEALLOC=y
CONFIG_DEFCONFIG_LIST="/lib/modules/$UNAME_RELEASE/.config"

#
# General setup
#
CONFIG_EXPERIMENTAL=y
CONFIG_BROKEN_ON_SMP=y
CONFIG_INIT_ENV_ARG_LIMIT=32
CONFIG_LOCALVERSION=""
CONFIG_LOCALVERSION_AUTO=y
CONFIG_SWAP=y
CONFIG_SYSVIPC=y
CONFIG_SYSVIPC_SYSCTL=y
# CONFIG_POSIX_MQUEUE is not set
# CONFIG_BSD_PROCESS_ACCT is not set
# CONFIG_TASKSTATS is not set
# CONFIG_AUDIT is not set

#
# RCU Subsystem
#
CONFIG_CLASSIC_RCU=y
# CONFIG_TREE_RCU is not set
# CONFIG_PREEMPT_RCU is not set
# CONFIG_TREE_RCU_TRACE is not set
# CONFIG_PREEMPT_RCU_TRACE is not set
# CONFIG_IKCONFIG is not set
CONFIG_LOG_BUF_SHIFT=14
CONFIG_GROUP_SCHED=y
# CONFIG_FAIR_GROUP_SCHED is not set
# CONFIG_RT_GROUP_SCHED is not set
CONFIG_USER_SCHED=y
# CONFIG_CGROUP_SCHED is not set
# CONFIG_CGROUPS is not set
CONFIG_SYSFS_DEPRECATED=y
CONFIG_SYSFS_DEPRECATED_V2=y
# CONFIG_RELAY is not set
# CONFIG_NAMESPACES is not set
CONFIG_BLK_DEV_INITRD=y
CONFIG_INITRAMFS_SOURCE=""
CONFIG_RD_GZIP=y
# CONFIG_RD_BZIP2 is not set
# CONFIG_RD_LZMA is not set
# CONFIG_CC_OPTIMIZE_FOR_SIZE is not set
CONFIG_SYSCTL=y
CONFIG_ANON_INODES=y
CONFIG_EMBEDDED=y
# CONFIG_SYSCTL_SYSCALL is not set
# CONFIG_KALLSYMS is not set
# CONFIG_STRIP_ASM_SYMS is not set
CONFIG_HOTPLUG=y
CONFIG_PRINTK=y
CONFIG_BUG=y
CONFIG_ELF_CORE=y
CONFIG_BASE_FULL=y
CONFIG_FUTEX=y
# CONFIG_EPOLL is not set
CONFIG_SIGNALFD=y
CONFIG_TIMERFD=y
CONFIG_EVENTFD=y
CONFIG_SHMEM=y
CONFIG_AIO=y
CONFIG_VM_EVENT_COUNTERS=y
CONFIG_PCI_QUIRKS=y
CONFIG_SLUB_DEBUG=y
CONFIG_COMPAT_BRK=y
# CONFIG_SLAB is not set
CONFIG_SLUB=y
# CONFIG_SLOB is not set
# CONFIG_PROFILING is not set
CONFIG_HAVE_OPROFILE=y
CONFIG_HAVE_EFFICIENT_UNALIGNED_ACCESS=y
CONFIG_HAVE_IOREMAP_PROT=y
CONFIG_HAVE_KPROBES=y
CONFIG_HAVE_KRETPROBES=y
CONFIG_HAVE_ARCH_TRACEHOOK=y
CONFIG_HAVE_CLK=y
# CONFIG_SLOW_WORK is not set
# CONFIG_HAVE_GENERIC_DMA_COHERENT is not set
CONFIG_SLABINFO=y
CONFIG_RT_MUTEXES=y
CONFIG_BASE_SMALL=0
CONFIG_MODULES=y
# CONFIG_MODULE_FORCE_LOAD is not set
CONFIG_MODULE_UNLOAD=y
# CONFIG_MODULE_FORCE_UNLOAD is not set
# CONFIG_MODVERSIONS is not set
# CONFIG_MODULE_SRCVERSION_ALL is not set
CONFIG_BLOCK=y
# CONFIG_LBD is not set
<<<<<<< HEAD
# CONFIG_BLK_DEV_IO_TRACE is not set
=======
>>>>>>> 6574612f
# CONFIG_BLK_DEV_BSG is not set
# CONFIG_BLK_DEV_INTEGRITY is not set

#
# IO Schedulers
#
CONFIG_IOSCHED_NOOP=y
CONFIG_IOSCHED_AS=y
CONFIG_IOSCHED_DEADLINE=y
CONFIG_IOSCHED_CFQ=y
CONFIG_DEFAULT_AS=y
# CONFIG_DEFAULT_DEADLINE is not set
# CONFIG_DEFAULT_CFQ is not set
# CONFIG_DEFAULT_NOOP is not set
CONFIG_DEFAULT_IOSCHED="anticipatory"
CONFIG_FREEZER=y

#
# Platform support
#
# CONFIG_PPC_CHRP is not set
# CONFIG_MPC5121_ADS is not set
# CONFIG_MPC5121_GENERIC is not set
CONFIG_PPC_MPC52xx=y
CONFIG_PPC_MPC5200_SIMPLE=y
# CONFIG_PPC_EFIKA is not set
CONFIG_PPC_LITE5200=y
# CONFIG_PPC_MEDIA5200 is not set
# CONFIG_PPC_MPC5200_BUGFIX is not set
# CONFIG_PPC_MPC5200_GPIO is not set
# CONFIG_PPC_PMAC is not set
# CONFIG_PPC_CELL is not set
# CONFIG_PPC_CELL_NATIVE is not set
# CONFIG_PPC_82xx is not set
# CONFIG_PQ2ADS is not set
# CONFIG_PPC_83xx is not set
# CONFIG_PPC_86xx is not set
# CONFIG_EMBEDDED6xx is not set
# CONFIG_AMIGAONE is not set
CONFIG_PPC_OF_BOOT_TRAMPOLINE=y
# CONFIG_IPIC is not set
# CONFIG_MPIC is not set
# CONFIG_MPIC_WEIRD is not set
# CONFIG_PPC_I8259 is not set
# CONFIG_PPC_RTAS is not set
# CONFIG_MMIO_NVRAM is not set
# CONFIG_PPC_MPC106 is not set
# CONFIG_PPC_970_NAP is not set
# CONFIG_PPC_INDIRECT_IO is not set
# CONFIG_GENERIC_IOMAP is not set
# CONFIG_CPU_FREQ is not set
# CONFIG_TAU is not set
# CONFIG_FSL_ULI1575 is not set
CONFIG_PPC_BESTCOMM=y
CONFIG_PPC_BESTCOMM_ATA=y
CONFIG_PPC_BESTCOMM_FEC=y
# CONFIG_SIMPLE_GPIO is not set

#
# Kernel options
#
# CONFIG_HIGHMEM is not set
CONFIG_TICK_ONESHOT=y
CONFIG_NO_HZ=y
CONFIG_HIGH_RES_TIMERS=y
CONFIG_GENERIC_CLOCKEVENTS_BUILD=y
# CONFIG_HZ_100 is not set
CONFIG_HZ_250=y
# CONFIG_HZ_300 is not set
# CONFIG_HZ_1000 is not set
CONFIG_HZ=250
CONFIG_SCHED_HRTICK=y
CONFIG_PREEMPT_NONE=y
# CONFIG_PREEMPT_VOLUNTARY is not set
# CONFIG_PREEMPT is not set
CONFIG_BINFMT_ELF=y
# CONFIG_CORE_DUMP_DEFAULT_ELF_HEADERS is not set
# CONFIG_HAVE_AOUT is not set
# CONFIG_BINFMT_MISC is not set
# CONFIG_IOMMU_HELPER is not set
CONFIG_ARCH_ENABLE_MEMORY_HOTPLUG=y
CONFIG_ARCH_HAS_WALK_MEMORY=y
CONFIG_ARCH_ENABLE_MEMORY_HOTREMOVE=y
# CONFIG_KEXEC is not set
# CONFIG_CRASH_DUMP is not set
CONFIG_ARCH_FLATMEM_ENABLE=y
CONFIG_ARCH_POPULATES_NODE_MAP=y
CONFIG_SELECT_MEMORY_MODEL=y
CONFIG_FLATMEM_MANUAL=y
# CONFIG_DISCONTIGMEM_MANUAL is not set
# CONFIG_SPARSEMEM_MANUAL is not set
CONFIG_FLATMEM=y
CONFIG_FLAT_NODE_MEM_MAP=y
CONFIG_PAGEFLAGS_EXTENDED=y
CONFIG_SPLIT_PTLOCK_CPUS=4
CONFIG_MIGRATION=y
# CONFIG_PHYS_ADDR_T_64BIT is not set
CONFIG_ZONE_DMA_FLAG=1
CONFIG_BOUNCE=y
CONFIG_VIRT_TO_BUS=y
CONFIG_UNEVICTABLE_LRU=y
<<<<<<< HEAD
CONFIG_PPC_4K_PAGES=y
# CONFIG_PPC_16K_PAGES is not set
# CONFIG_PPC_64K_PAGES is not set
=======
CONFIG_HAVE_MLOCK=y
CONFIG_HAVE_MLOCKED_PAGE_BIT=y
CONFIG_PPC_4K_PAGES=y
# CONFIG_PPC_16K_PAGES is not set
# CONFIG_PPC_64K_PAGES is not set
# CONFIG_PPC_256K_PAGES is not set
>>>>>>> 6574612f
CONFIG_FORCE_MAX_ZONEORDER=11
CONFIG_PROC_DEVICETREE=y
# CONFIG_CMDLINE_BOOL is not set
CONFIG_EXTRA_TARGETS=""
CONFIG_PM=y
# CONFIG_PM_DEBUG is not set
CONFIG_PM_SLEEP=y
CONFIG_SUSPEND=y
CONFIG_SUSPEND_FREEZER=y
CONFIG_SECCOMP=y
CONFIG_ISA_DMA_API=y

#
# Bus options
#
CONFIG_ZONE_DMA=y
CONFIG_GENERIC_ISA_DMA=y
# CONFIG_PPC_INDIRECT_PCI is not set
CONFIG_PPC_PCI_CHOICE=y
CONFIG_PCI=y
CONFIG_PCI_DOMAINS=y
CONFIG_PCI_SYSCALL=y
# CONFIG_PCIEPORTBUS is not set
CONFIG_ARCH_SUPPORTS_MSI=y
# CONFIG_PCI_MSI is not set
CONFIG_PCI_LEGACY=y
# CONFIG_PCI_DEBUG is not set
# CONFIG_PCI_STUB is not set
<<<<<<< HEAD
=======
# CONFIG_PCI_IOV is not set
>>>>>>> 6574612f
# CONFIG_PCCARD is not set
# CONFIG_HOTPLUG_PCI is not set
# CONFIG_HAS_RAPIDIO is not set

#
# Advanced setup
#
# CONFIG_ADVANCED_OPTIONS is not set

#
# Default settings for advanced configuration options are used
#
CONFIG_LOWMEM_SIZE=0x30000000
CONFIG_PAGE_OFFSET=0xc0000000
CONFIG_KERNEL_START=0xc0000000
CONFIG_PHYSICAL_START=0x00000000
CONFIG_TASK_SIZE=0xc0000000
CONFIG_NET=y

#
# Networking options
#
CONFIG_COMPAT_NET_DEV_OPS=y
CONFIG_PACKET=y
# CONFIG_PACKET_MMAP is not set
CONFIG_UNIX=y
CONFIG_XFRM=y
CONFIG_XFRM_USER=m
# CONFIG_XFRM_SUB_POLICY is not set
# CONFIG_XFRM_MIGRATE is not set
# CONFIG_XFRM_STATISTICS is not set
# CONFIG_NET_KEY is not set
CONFIG_INET=y
CONFIG_IP_MULTICAST=y
# CONFIG_IP_ADVANCED_ROUTER is not set
CONFIG_IP_FIB_HASH=y
CONFIG_IP_PNP=y
CONFIG_IP_PNP_DHCP=y
CONFIG_IP_PNP_BOOTP=y
# CONFIG_IP_PNP_RARP is not set
# CONFIG_NET_IPIP is not set
# CONFIG_NET_IPGRE is not set
# CONFIG_IP_MROUTE is not set
# CONFIG_ARPD is not set
CONFIG_SYN_COOKIES=y
# CONFIG_INET_AH is not set
# CONFIG_INET_ESP is not set
# CONFIG_INET_IPCOMP is not set
# CONFIG_INET_XFRM_TUNNEL is not set
# CONFIG_INET_TUNNEL is not set
CONFIG_INET_XFRM_MODE_TRANSPORT=y
CONFIG_INET_XFRM_MODE_TUNNEL=y
CONFIG_INET_XFRM_MODE_BEET=y
# CONFIG_INET_LRO is not set
CONFIG_INET_DIAG=y
CONFIG_INET_TCP_DIAG=y
# CONFIG_TCP_CONG_ADVANCED is not set
CONFIG_TCP_CONG_CUBIC=y
CONFIG_DEFAULT_TCP_CONG="cubic"
# CONFIG_TCP_MD5SIG is not set
# CONFIG_IPV6 is not set
# CONFIG_NETWORK_SECMARK is not set
# CONFIG_NETFILTER is not set
# CONFIG_IP_DCCP is not set
# CONFIG_IP_SCTP is not set
# CONFIG_TIPC is not set
# CONFIG_ATM is not set
# CONFIG_BRIDGE is not set
# CONFIG_NET_DSA is not set
# CONFIG_VLAN_8021Q is not set
# CONFIG_DECNET is not set
# CONFIG_LLC2 is not set
# CONFIG_IPX is not set
# CONFIG_ATALK is not set
# CONFIG_X25 is not set
# CONFIG_LAPB is not set
# CONFIG_ECONET is not set
# CONFIG_WAN_ROUTER is not set
# CONFIG_PHONET is not set
# CONFIG_NET_SCHED is not set
# CONFIG_DCB is not set

#
# Network testing
#
# CONFIG_NET_PKTGEN is not set
# CONFIG_HAMRADIO is not set
# CONFIG_CAN is not set
# CONFIG_IRDA is not set
# CONFIG_BT is not set
# CONFIG_AF_RXRPC is not set
# CONFIG_WIRELESS is not set
# CONFIG_WIMAX is not set
# CONFIG_RFKILL is not set
# CONFIG_NET_9P is not set

#
# Device Drivers
#

#
# Generic Driver Options
#
CONFIG_UEVENT_HELPER_PATH="/sbin/hotplug"
CONFIG_STANDALONE=y
CONFIG_PREVENT_FIRMWARE_BUILD=y
# CONFIG_FW_LOADER is not set
# CONFIG_DEBUG_DRIVER is not set
# CONFIG_DEBUG_DEVRES is not set
# CONFIG_SYS_HYPERVISOR is not set
# CONFIG_CONNECTOR is not set
# CONFIG_MTD is not set
CONFIG_OF_DEVICE=y
CONFIG_OF_I2C=y
# CONFIG_PARPORT is not set
CONFIG_BLK_DEV=y
# CONFIG_BLK_DEV_FD is not set
# CONFIG_BLK_CPQ_DA is not set
# CONFIG_BLK_CPQ_CISS_DA is not set
# CONFIG_BLK_DEV_DAC960 is not set
# CONFIG_BLK_DEV_UMEM is not set
# CONFIG_BLK_DEV_COW_COMMON is not set
CONFIG_BLK_DEV_LOOP=y
# CONFIG_BLK_DEV_CRYPTOLOOP is not set
# CONFIG_BLK_DEV_NBD is not set
# CONFIG_BLK_DEV_SX8 is not set
CONFIG_BLK_DEV_RAM=y
CONFIG_BLK_DEV_RAM_COUNT=16
CONFIG_BLK_DEV_RAM_SIZE=32768
# CONFIG_BLK_DEV_XIP is not set
# CONFIG_CDROM_PKTCDVD is not set
# CONFIG_ATA_OVER_ETH is not set
# CONFIG_BLK_DEV_HD is not set
CONFIG_MISC_DEVICES=y
# CONFIG_PHANTOM is not set
# CONFIG_SGI_IOC4 is not set
# CONFIG_TIFM_CORE is not set
# CONFIG_ICS932S401 is not set
# CONFIG_ENCLOSURE_SERVICES is not set
# CONFIG_HP_ILO is not set
# CONFIG_ISL29003 is not set
# CONFIG_C2PORT is not set

#
# EEPROM support
#
# CONFIG_EEPROM_AT24 is not set
# CONFIG_EEPROM_LEGACY is not set
# CONFIG_EEPROM_93CX6 is not set
CONFIG_HAVE_IDE=y
# CONFIG_IDE is not set

#
# SCSI device support
#
# CONFIG_RAID_ATTRS is not set
CONFIG_SCSI=y
CONFIG_SCSI_DMA=y
# CONFIG_SCSI_TGT is not set
# CONFIG_SCSI_NETLINK is not set
# CONFIG_SCSI_PROC_FS is not set

#
# SCSI support type (disk, tape, CD-ROM)
#
CONFIG_BLK_DEV_SD=y
# CONFIG_CHR_DEV_ST is not set
# CONFIG_CHR_DEV_OSST is not set
# CONFIG_BLK_DEV_SR is not set
# CONFIG_CHR_DEV_SG is not set
# CONFIG_CHR_DEV_SCH is not set

#
# Some SCSI devices (e.g. CD jukebox) support multiple LUNs
#
# CONFIG_SCSI_MULTI_LUN is not set
# CONFIG_SCSI_CONSTANTS is not set
# CONFIG_SCSI_LOGGING is not set
# CONFIG_SCSI_SCAN_ASYNC is not set
CONFIG_SCSI_WAIT_SCAN=m

#
# SCSI Transports
#
# CONFIG_SCSI_SPI_ATTRS is not set
# CONFIG_SCSI_FC_ATTRS is not set
# CONFIG_SCSI_ISCSI_ATTRS is not set
# CONFIG_SCSI_SAS_LIBSAS is not set
# CONFIG_SCSI_SRP_ATTRS is not set
CONFIG_SCSI_LOWLEVEL=y
# CONFIG_ISCSI_TCP is not set
# CONFIG_SCSI_CXGB3_ISCSI is not set
# CONFIG_BLK_DEV_3W_XXXX_RAID is not set
# CONFIG_SCSI_3W_9XXX is not set
# CONFIG_SCSI_ACARD is not set
# CONFIG_SCSI_AACRAID is not set
# CONFIG_SCSI_AIC7XXX is not set
# CONFIG_SCSI_AIC7XXX_OLD is not set
# CONFIG_SCSI_AIC79XX is not set
# CONFIG_SCSI_AIC94XX is not set
# CONFIG_SCSI_DPT_I2O is not set
# CONFIG_SCSI_ADVANSYS is not set
# CONFIG_SCSI_ARCMSR is not set
# CONFIG_MEGARAID_NEWGEN is not set
# CONFIG_MEGARAID_LEGACY is not set
# CONFIG_MEGARAID_SAS is not set
# CONFIG_SCSI_MPT2SAS is not set
# CONFIG_SCSI_HPTIOP is not set
# CONFIG_SCSI_BUSLOGIC is not set
# CONFIG_LIBFC is not set
<<<<<<< HEAD
=======
# CONFIG_LIBFCOE is not set
>>>>>>> 6574612f
# CONFIG_FCOE is not set
# CONFIG_SCSI_DMX3191D is not set
# CONFIG_SCSI_EATA is not set
# CONFIG_SCSI_FUTURE_DOMAIN is not set
# CONFIG_SCSI_GDTH is not set
# CONFIG_SCSI_IPS is not set
# CONFIG_SCSI_INITIO is not set
# CONFIG_SCSI_INIA100 is not set
# CONFIG_SCSI_MVSAS is not set
# CONFIG_SCSI_STEX is not set
# CONFIG_SCSI_SYM53C8XX_2 is not set
# CONFIG_SCSI_IPR is not set
# CONFIG_SCSI_QLOGIC_1280 is not set
# CONFIG_SCSI_QLA_FC is not set
# CONFIG_SCSI_QLA_ISCSI is not set
# CONFIG_SCSI_LPFC is not set
# CONFIG_SCSI_DC395x is not set
# CONFIG_SCSI_DC390T is not set
# CONFIG_SCSI_NSP32 is not set
# CONFIG_SCSI_DEBUG is not set
# CONFIG_SCSI_SRP is not set
# CONFIG_SCSI_DH is not set
# CONFIG_SCSI_OSD_INITIATOR is not set
CONFIG_ATA=y
# CONFIG_ATA_NONSTANDARD is not set
CONFIG_SATA_PMP=y
# CONFIG_SATA_AHCI is not set
# CONFIG_SATA_SIL24 is not set
CONFIG_ATA_SFF=y
# CONFIG_SATA_SVW is not set
# CONFIG_ATA_PIIX is not set
# CONFIG_SATA_MV is not set
# CONFIG_SATA_NV is not set
# CONFIG_PDC_ADMA is not set
# CONFIG_SATA_QSTOR is not set
# CONFIG_SATA_PROMISE is not set
# CONFIG_SATA_SX4 is not set
# CONFIG_SATA_SIL is not set
# CONFIG_SATA_SIS is not set
# CONFIG_SATA_ULI is not set
# CONFIG_SATA_VIA is not set
# CONFIG_SATA_VITESSE is not set
# CONFIG_SATA_INIC162X is not set
# CONFIG_PATA_ALI is not set
# CONFIG_PATA_AMD is not set
# CONFIG_PATA_ARTOP is not set
# CONFIG_PATA_ATIIXP is not set
# CONFIG_PATA_CMD640_PCI is not set
# CONFIG_PATA_CMD64X is not set
# CONFIG_PATA_CS5520 is not set
# CONFIG_PATA_CS5530 is not set
# CONFIG_PATA_CYPRESS is not set
# CONFIG_PATA_EFAR is not set
# CONFIG_ATA_GENERIC is not set
# CONFIG_PATA_HPT366 is not set
# CONFIG_PATA_HPT37X is not set
# CONFIG_PATA_HPT3X2N is not set
# CONFIG_PATA_HPT3X3 is not set
# CONFIG_PATA_IT821X is not set
# CONFIG_PATA_IT8213 is not set
# CONFIG_PATA_JMICRON is not set
# CONFIG_PATA_TRIFLEX is not set
# CONFIG_PATA_MARVELL is not set
CONFIG_PATA_MPC52xx=y
# CONFIG_PATA_MPIIX is not set
# CONFIG_PATA_OLDPIIX is not set
# CONFIG_PATA_NETCELL is not set
# CONFIG_PATA_NINJA32 is not set
# CONFIG_PATA_NS87410 is not set
# CONFIG_PATA_NS87415 is not set
# CONFIG_PATA_OPTI is not set
# CONFIG_PATA_OPTIDMA is not set
# CONFIG_PATA_PDC_OLD is not set
# CONFIG_PATA_RADISYS is not set
# CONFIG_PATA_RZ1000 is not set
# CONFIG_PATA_SC1200 is not set
# CONFIG_PATA_SERVERWORKS is not set
# CONFIG_PATA_PDC2027X is not set
# CONFIG_PATA_SIL680 is not set
# CONFIG_PATA_SIS is not set
# CONFIG_PATA_VIA is not set
# CONFIG_PATA_WINBOND is not set
# CONFIG_PATA_PLATFORM is not set
# CONFIG_PATA_SCH is not set
# CONFIG_MD is not set
# CONFIG_FUSION is not set

#
# IEEE 1394 (FireWire) support
#

#
# Enable only one of the two stacks, unless you know what you are doing
#
# CONFIG_FIREWIRE is not set
# CONFIG_IEEE1394 is not set
# CONFIG_I2O is not set
# CONFIG_MACINTOSH_DRIVERS is not set
CONFIG_NETDEVICES=y
CONFIG_COMPAT_NET_DEV_OPS=y
# CONFIG_DUMMY is not set
# CONFIG_BONDING is not set
# CONFIG_MACVLAN is not set
# CONFIG_EQUALIZER is not set
# CONFIG_TUN is not set
# CONFIG_VETH is not set
# CONFIG_ARCNET is not set
CONFIG_PHYLIB=y

#
# MII PHY device drivers
#
# CONFIG_MARVELL_PHY is not set
# CONFIG_DAVICOM_PHY is not set
# CONFIG_QSEMI_PHY is not set
CONFIG_LXT_PHY=y
# CONFIG_CICADA_PHY is not set
# CONFIG_VITESSE_PHY is not set
# CONFIG_SMSC_PHY is not set
# CONFIG_BROADCOM_PHY is not set
# CONFIG_ICPLUS_PHY is not set
# CONFIG_REALTEK_PHY is not set
# CONFIG_NATIONAL_PHY is not set
# CONFIG_STE10XP is not set
# CONFIG_LSI_ET1011C_PHY is not set
# CONFIG_FIXED_PHY is not set
# CONFIG_MDIO_BITBANG is not set
CONFIG_NET_ETHERNET=y
# CONFIG_MII is not set
# CONFIG_HAPPYMEAL is not set
# CONFIG_SUNGEM is not set
# CONFIG_CASSINI is not set
# CONFIG_NET_VENDOR_3COM is not set
# CONFIG_ETHOC is not set
# CONFIG_DNET is not set
# CONFIG_NET_TULIP is not set
# CONFIG_HP100 is not set
# CONFIG_IBM_NEW_EMAC_ZMII is not set
# CONFIG_IBM_NEW_EMAC_RGMII is not set
# CONFIG_IBM_NEW_EMAC_TAH is not set
# CONFIG_IBM_NEW_EMAC_EMAC4 is not set
# CONFIG_IBM_NEW_EMAC_NO_FLOW_CTRL is not set
# CONFIG_IBM_NEW_EMAC_MAL_CLR_ICINTSTAT is not set
# CONFIG_IBM_NEW_EMAC_MAL_COMMON_ERR is not set
# CONFIG_NET_PCI is not set
# CONFIG_B44 is not set
CONFIG_FEC_MPC52xx=y
CONFIG_FEC_MPC52xx_MDIO=y
# CONFIG_ATL2 is not set
CONFIG_NETDEV_1000=y
# CONFIG_ACENIC is not set
# CONFIG_DL2K is not set
# CONFIG_E1000 is not set
# CONFIG_E1000E is not set
# CONFIG_IP1000 is not set
# CONFIG_IGB is not set
# CONFIG_IGBVF is not set
# CONFIG_NS83820 is not set
# CONFIG_HAMACHI is not set
# CONFIG_YELLOWFIN is not set
# CONFIG_R8169 is not set
# CONFIG_SIS190 is not set
# CONFIG_SKGE is not set
# CONFIG_SKY2 is not set
# CONFIG_VIA_VELOCITY is not set
# CONFIG_TIGON3 is not set
# CONFIG_BNX2 is not set
# CONFIG_QLA3XXX is not set
# CONFIG_ATL1 is not set
# CONFIG_ATL1E is not set
# CONFIG_ATL1C is not set
# CONFIG_JME is not set
CONFIG_NETDEV_10000=y
# CONFIG_CHELSIO_T1 is not set
CONFIG_CHELSIO_T3_DEPENDS=y
# CONFIG_CHELSIO_T3 is not set
# CONFIG_ENIC is not set
# CONFIG_IXGBE is not set
# CONFIG_IXGB is not set
# CONFIG_S2IO is not set
# CONFIG_VXGE is not set
# CONFIG_MYRI10GE is not set
# CONFIG_NETXEN_NIC is not set
# CONFIG_NIU is not set
# CONFIG_MLX4_EN is not set
# CONFIG_MLX4_CORE is not set
# CONFIG_TEHUTI is not set
# CONFIG_BNX2X is not set
# CONFIG_QLGE is not set
# CONFIG_SFC is not set
# CONFIG_BE2NET is not set
# CONFIG_TR is not set

#
# Wireless LAN
#
# CONFIG_WLAN_PRE80211 is not set
# CONFIG_WLAN_80211 is not set
<<<<<<< HEAD
# CONFIG_IWLWIFI_LEDS is not set
=======
>>>>>>> 6574612f

#
# Enable WiMAX (Networking options) to see the WiMAX drivers
#
# CONFIG_WAN is not set
# CONFIG_FDDI is not set
# CONFIG_HIPPI is not set
# CONFIG_PPP is not set
# CONFIG_SLIP is not set
# CONFIG_NET_FC is not set
# CONFIG_NETCONSOLE is not set
# CONFIG_NETPOLL is not set
# CONFIG_NET_POLL_CONTROLLER is not set
# CONFIG_ISDN is not set
# CONFIG_PHONE is not set

#
# Input device support
#
# CONFIG_INPUT is not set

#
# Hardware I/O ports
#
# CONFIG_SERIO is not set
# CONFIG_GAMEPORT is not set

#
# Character devices
#
# CONFIG_VT is not set
CONFIG_DEVKMEM=y
# CONFIG_SERIAL_NONSTANDARD is not set
# CONFIG_NOZOMI is not set

#
# Serial drivers
#
# CONFIG_SERIAL_8250 is not set

#
# Non-8250 serial port support
#
# CONFIG_SERIAL_UARTLITE is not set
CONFIG_SERIAL_CORE=y
CONFIG_SERIAL_CORE_CONSOLE=y
CONFIG_SERIAL_MPC52xx=y
CONFIG_SERIAL_MPC52xx_CONSOLE=y
CONFIG_SERIAL_MPC52xx_CONSOLE_BAUD=115200
# CONFIG_SERIAL_JSM is not set
CONFIG_UNIX98_PTYS=y
# CONFIG_DEVPTS_MULTIPLE_INSTANCES is not set
CONFIG_LEGACY_PTYS=y
CONFIG_LEGACY_PTY_COUNT=256
# CONFIG_HVC_UDBG is not set
# CONFIG_IPMI_HANDLER is not set
# CONFIG_HW_RANDOM is not set
# CONFIG_NVRAM is not set
CONFIG_GEN_RTC=y
# CONFIG_GEN_RTC_X is not set
# CONFIG_R3964 is not set
# CONFIG_APPLICOM is not set
# CONFIG_RAW_DRIVER is not set
# CONFIG_TCG_TPM is not set
CONFIG_DEVPORT=y
CONFIG_I2C=y
CONFIG_I2C_BOARDINFO=y
CONFIG_I2C_CHARDEV=y
CONFIG_I2C_HELPER_AUTO=y

#
# I2C Hardware Bus support
#

#
# PC SMBus host controller drivers
#
# CONFIG_I2C_ALI1535 is not set
# CONFIG_I2C_ALI1563 is not set
# CONFIG_I2C_ALI15X3 is not set
# CONFIG_I2C_AMD756 is not set
# CONFIG_I2C_AMD8111 is not set
# CONFIG_I2C_I801 is not set
# CONFIG_I2C_ISCH is not set
# CONFIG_I2C_PIIX4 is not set
# CONFIG_I2C_NFORCE2 is not set
# CONFIG_I2C_SIS5595 is not set
# CONFIG_I2C_SIS630 is not set
# CONFIG_I2C_SIS96X is not set
# CONFIG_I2C_VIA is not set
# CONFIG_I2C_VIAPRO is not set

#
# I2C system bus drivers (mostly embedded / system-on-chip)
#
CONFIG_I2C_MPC=y
# CONFIG_I2C_OCORES is not set
# CONFIG_I2C_SIMTEC is not set

#
# External I2C/SMBus adapter drivers
#
# CONFIG_I2C_PARPORT_LIGHT is not set
# CONFIG_I2C_TAOS_EVM is not set

#
# Graphics adapter I2C/DDC channel drivers
#
# CONFIG_I2C_VOODOO3 is not set

#
# Other I2C/SMBus bus drivers
#
# CONFIG_I2C_PCA_PLATFORM is not set
# CONFIG_I2C_STUB is not set

#
# Miscellaneous I2C Chip support
#
# CONFIG_DS1682 is not set
# CONFIG_SENSORS_PCF8574 is not set
# CONFIG_PCF8575 is not set
# CONFIG_SENSORS_PCA9539 is not set
# CONFIG_SENSORS_MAX6875 is not set
# CONFIG_SENSORS_TSL2550 is not set
# CONFIG_I2C_DEBUG_CORE is not set
# CONFIG_I2C_DEBUG_ALGO is not set
# CONFIG_I2C_DEBUG_BUS is not set
# CONFIG_I2C_DEBUG_CHIP is not set
# CONFIG_SPI is not set
CONFIG_ARCH_WANT_OPTIONAL_GPIOLIB=y
# CONFIG_GPIOLIB is not set
# CONFIG_W1 is not set
# CONFIG_POWER_SUPPLY is not set
# CONFIG_HWMON is not set
# CONFIG_THERMAL is not set
# CONFIG_THERMAL_HWMON is not set
# CONFIG_WATCHDOG is not set
CONFIG_SSB_POSSIBLE=y

#
# Sonics Silicon Backplane
#
# CONFIG_SSB is not set

#
# Multifunction device drivers
#
# CONFIG_MFD_CORE is not set
# CONFIG_MFD_SM501 is not set
# CONFIG_HTC_PASIC3 is not set
# CONFIG_TWL4030_CORE is not set
# CONFIG_MFD_TMIO is not set
# CONFIG_PMIC_DA903X is not set
# CONFIG_MFD_WM8400 is not set
# CONFIG_MFD_WM8350_I2C is not set
# CONFIG_MFD_PCF50633 is not set
# CONFIG_REGULATOR is not set

#
# Multimedia devices
#

#
# Multimedia core support
#
# CONFIG_VIDEO_DEV is not set
# CONFIG_DVB_CORE is not set
# CONFIG_VIDEO_MEDIA is not set

#
# Multimedia drivers
#
# CONFIG_DAB is not set

#
# Graphics support
#
# CONFIG_AGP is not set
# CONFIG_DRM is not set
# CONFIG_VGASTATE is not set
CONFIG_VIDEO_OUTPUT_CONTROL=m
# CONFIG_FB is not set
# CONFIG_BACKLIGHT_LCD_SUPPORT is not set

#
# Display device support
#
# CONFIG_DISPLAY_SUPPORT is not set
# CONFIG_SOUND is not set
CONFIG_USB_SUPPORT=y
CONFIG_USB_ARCH_HAS_HCD=y
CONFIG_USB_ARCH_HAS_OHCI=y
CONFIG_USB_ARCH_HAS_EHCI=y
# CONFIG_USB is not set
# CONFIG_USB_OTG_WHITELIST is not set
# CONFIG_USB_OTG_BLACKLIST_HUB is not set

#
# Enable Host or Gadget support to see Inventra options
#

#
<<<<<<< HEAD
# NOTE: USB_STORAGE depends on SCSI but BLK_DEV_SD may also be needed;
=======
# NOTE: USB_STORAGE depends on SCSI but BLK_DEV_SD may
>>>>>>> 6574612f
#
# CONFIG_USB_GADGET is not set

#
# OTG and related infrastructure
#
# CONFIG_UWB is not set
# CONFIG_MMC is not set
# CONFIG_MEMSTICK is not set
# CONFIG_NEW_LEDS is not set
# CONFIG_ACCESSIBILITY is not set
# CONFIG_INFINIBAND is not set
# CONFIG_EDAC is not set
# CONFIG_RTC_CLASS is not set
# CONFIG_DMADEVICES is not set
# CONFIG_AUXDISPLAY is not set
# CONFIG_UIO is not set
# CONFIG_STAGING is not set

#
# File systems
#
CONFIG_EXT2_FS=y
# CONFIG_EXT2_FS_XATTR is not set
# CONFIG_EXT2_FS_XIP is not set
CONFIG_EXT3_FS=y
# CONFIG_EXT3_DEFAULTS_TO_ORDERED is not set
CONFIG_EXT3_FS_XATTR=y
# CONFIG_EXT3_FS_POSIX_ACL is not set
# CONFIG_EXT3_FS_SECURITY is not set
# CONFIG_EXT4_FS is not set
CONFIG_JBD=y
CONFIG_FS_MBCACHE=y
# CONFIG_REISERFS_FS is not set
# CONFIG_JFS_FS is not set
# CONFIG_FS_POSIX_ACL is not set
CONFIG_FILE_LOCKING=y
# CONFIG_XFS_FS is not set
# CONFIG_OCFS2_FS is not set
# CONFIG_BTRFS_FS is not set
CONFIG_DNOTIFY=y
CONFIG_INOTIFY=y
CONFIG_INOTIFY_USER=y
# CONFIG_QUOTA is not set
# CONFIG_AUTOFS_FS is not set
# CONFIG_AUTOFS4_FS is not set
# CONFIG_FUSE_FS is not set

#
# Caches
#
# CONFIG_FSCACHE is not set

#
# CD-ROM/DVD Filesystems
#
# CONFIG_ISO9660_FS is not set
# CONFIG_UDF_FS is not set

#
# DOS/FAT/NT Filesystems
#
# CONFIG_MSDOS_FS is not set
# CONFIG_VFAT_FS is not set
# CONFIG_NTFS_FS is not set

#
# Pseudo filesystems
#
CONFIG_PROC_FS=y
CONFIG_PROC_KCORE=y
CONFIG_PROC_SYSCTL=y
CONFIG_PROC_PAGE_MONITOR=y
CONFIG_SYSFS=y
CONFIG_TMPFS=y
# CONFIG_TMPFS_POSIX_ACL is not set
# CONFIG_HUGETLB_PAGE is not set
# CONFIG_CONFIGFS_FS is not set
CONFIG_MISC_FILESYSTEMS=y
# CONFIG_ADFS_FS is not set
# CONFIG_AFFS_FS is not set
# CONFIG_HFS_FS is not set
# CONFIG_HFSPLUS_FS is not set
# CONFIG_BEFS_FS is not set
# CONFIG_BFS_FS is not set
# CONFIG_EFS_FS is not set
# CONFIG_CRAMFS is not set
# CONFIG_SQUASHFS is not set
# CONFIG_VXFS_FS is not set
# CONFIG_MINIX_FS is not set
# CONFIG_OMFS_FS is not set
# CONFIG_HPFS_FS is not set
# CONFIG_QNX4FS_FS is not set
# CONFIG_ROMFS_FS is not set
# CONFIG_SYSV_FS is not set
# CONFIG_UFS_FS is not set
# CONFIG_NILFS2_FS is not set
CONFIG_NETWORK_FILESYSTEMS=y
CONFIG_NFS_FS=y
CONFIG_NFS_V3=y
# CONFIG_NFS_V3_ACL is not set
CONFIG_NFS_V4=y
CONFIG_ROOT_NFS=y
# CONFIG_NFSD is not set
CONFIG_LOCKD=y
CONFIG_LOCKD_V4=y
CONFIG_NFS_COMMON=y
CONFIG_SUNRPC=y
CONFIG_SUNRPC_GSS=y
CONFIG_RPCSEC_GSS_KRB5=y
# CONFIG_RPCSEC_GSS_SPKM3 is not set
# CONFIG_SMB_FS is not set
# CONFIG_CIFS is not set
# CONFIG_NCP_FS is not set
# CONFIG_CODA_FS is not set
# CONFIG_AFS_FS is not set

#
# Partition Types
#
# CONFIG_PARTITION_ADVANCED is not set
CONFIG_MSDOS_PARTITION=y
# CONFIG_NLS is not set
# CONFIG_DLM is not set
# CONFIG_BINARY_PRINTF is not set

#
# Library routines
#
CONFIG_BITREVERSE=y
CONFIG_GENERIC_FIND_LAST_BIT=y
# CONFIG_CRC_CCITT is not set
# CONFIG_CRC16 is not set
# CONFIG_CRC_T10DIF is not set
# CONFIG_CRC_ITU_T is not set
CONFIG_CRC32=y
# CONFIG_CRC7 is not set
# CONFIG_LIBCRC32C is not set
CONFIG_ZLIB_INFLATE=y
CONFIG_DECOMPRESS_GZIP=y
CONFIG_HAS_IOMEM=y
CONFIG_HAS_IOPORT=y
CONFIG_HAS_DMA=y
CONFIG_HAVE_LMB=y
CONFIG_NLATTR=y

#
# Kernel hacking
#
CONFIG_PRINTK_TIME=y
CONFIG_ENABLE_WARN_DEPRECATED=y
CONFIG_ENABLE_MUST_CHECK=y
CONFIG_FRAME_WARN=1024
# CONFIG_MAGIC_SYSRQ is not set
# CONFIG_UNUSED_SYMBOLS is not set
# CONFIG_DEBUG_FS is not set
# CONFIG_HEADERS_CHECK is not set
CONFIG_DEBUG_KERNEL=y
# CONFIG_DEBUG_SHIRQ is not set
CONFIG_DETECT_SOFTLOCKUP=y
# CONFIG_BOOTPARAM_SOFTLOCKUP_PANIC is not set
CONFIG_BOOTPARAM_SOFTLOCKUP_PANIC_VALUE=0
CONFIG_DETECT_HUNG_TASK=y
# CONFIG_BOOTPARAM_HUNG_TASK_PANIC is not set
CONFIG_BOOTPARAM_HUNG_TASK_PANIC_VALUE=0
CONFIG_SCHED_DEBUG=y
# CONFIG_SCHEDSTATS is not set
# CONFIG_TIMER_STATS is not set
# CONFIG_DEBUG_OBJECTS is not set
# CONFIG_SLUB_DEBUG_ON is not set
# CONFIG_SLUB_STATS is not set
# CONFIG_DEBUG_RT_MUTEXES is not set
# CONFIG_RT_MUTEX_TESTER is not set
# CONFIG_DEBUG_SPINLOCK is not set
# CONFIG_DEBUG_MUTEXES is not set
# CONFIG_DEBUG_SPINLOCK_SLEEP is not set
# CONFIG_DEBUG_LOCKING_API_SELFTESTS is not set
# CONFIG_DEBUG_KOBJECT is not set
# CONFIG_DEBUG_BUGVERBOSE is not set
CONFIG_DEBUG_INFO=y
# CONFIG_DEBUG_VM is not set
# CONFIG_DEBUG_WRITECOUNT is not set
# CONFIG_DEBUG_MEMORY_INIT is not set
# CONFIG_DEBUG_LIST is not set
# CONFIG_DEBUG_SG is not set
# CONFIG_DEBUG_NOTIFIERS is not set
# CONFIG_BOOT_PRINTK_DELAY is not set
# CONFIG_RCU_TORTURE_TEST is not set
# CONFIG_RCU_CPU_STALL_DETECTOR is not set
# CONFIG_BACKTRACE_SELF_TEST is not set
# CONFIG_DEBUG_BLOCK_EXT_DEVT is not set
# CONFIG_FAULT_INJECTION is not set
# CONFIG_LATENCYTOP is not set
# CONFIG_DEBUG_PAGEALLOC is not set
CONFIG_HAVE_FUNCTION_TRACER=y
<<<<<<< HEAD
CONFIG_HAVE_DYNAMIC_FTRACE=y
CONFIG_HAVE_FTRACE_MCOUNT_RECORD=y
=======
CONFIG_HAVE_FUNCTION_GRAPH_TRACER=y
CONFIG_HAVE_DYNAMIC_FTRACE=y
CONFIG_HAVE_FTRACE_MCOUNT_RECORD=y
CONFIG_TRACING_SUPPORT=y
>>>>>>> 6574612f

#
# Tracers
#
# CONFIG_FUNCTION_TRACER is not set
# CONFIG_SCHED_TRACER is not set
# CONFIG_CONTEXT_SWITCH_TRACER is not set
# CONFIG_EVENT_TRACER is not set
# CONFIG_BOOT_TRACER is not set
# CONFIG_TRACE_BRANCH_PROFILING is not set
# CONFIG_STACK_TRACER is not set
# CONFIG_KMEMTRACE is not set
# CONFIG_WORKQUEUE_TRACER is not set
# CONFIG_BLK_DEV_IO_TRACE is not set
# CONFIG_SAMPLES is not set
CONFIG_HAVE_ARCH_KGDB=y
# CONFIG_KGDB is not set
CONFIG_PRINT_STACK_DEPTH=64
# CONFIG_DEBUG_STACKOVERFLOW is not set
# CONFIG_DEBUG_STACK_USAGE is not set
# CONFIG_CODE_PATCHING_SELFTEST is not set
# CONFIG_FTR_FIXUP_SELFTEST is not set
# CONFIG_MSI_BITMAP_SELFTEST is not set
# CONFIG_XMON is not set
# CONFIG_IRQSTACKS is not set
# CONFIG_BDI_SWITCH is not set
# CONFIG_BOOTX_TEXT is not set
# CONFIG_PPC_EARLY_DEBUG is not set

#
# Security options
#
# CONFIG_KEYS is not set
# CONFIG_SECURITY is not set
# CONFIG_SECURITYFS is not set
# CONFIG_SECURITY_FILE_CAPABILITIES is not set
CONFIG_CRYPTO=y

#
# Crypto core or helper
#
# CONFIG_CRYPTO_FIPS is not set
CONFIG_CRYPTO_ALGAPI=y
CONFIG_CRYPTO_ALGAPI2=y
CONFIG_CRYPTO_AEAD2=y
CONFIG_CRYPTO_BLKCIPHER=y
CONFIG_CRYPTO_BLKCIPHER2=y
CONFIG_CRYPTO_HASH=y
CONFIG_CRYPTO_HASH2=y
CONFIG_CRYPTO_RNG2=y
<<<<<<< HEAD
=======
CONFIG_CRYPTO_PCOMP=y
>>>>>>> 6574612f
CONFIG_CRYPTO_MANAGER=y
CONFIG_CRYPTO_MANAGER2=y
# CONFIG_CRYPTO_GF128MUL is not set
# CONFIG_CRYPTO_NULL is not set
CONFIG_CRYPTO_WORKQUEUE=y
# CONFIG_CRYPTO_CRYPTD is not set
# CONFIG_CRYPTO_AUTHENC is not set
# CONFIG_CRYPTO_TEST is not set

#
# Authenticated Encryption with Associated Data
#
# CONFIG_CRYPTO_CCM is not set
# CONFIG_CRYPTO_GCM is not set
# CONFIG_CRYPTO_SEQIV is not set

#
# Block modes
#
CONFIG_CRYPTO_CBC=y
# CONFIG_CRYPTO_CTR is not set
# CONFIG_CRYPTO_CTS is not set
# CONFIG_CRYPTO_ECB is not set
# CONFIG_CRYPTO_LRW is not set
# CONFIG_CRYPTO_PCBC is not set
# CONFIG_CRYPTO_XTS is not set

#
# Hash modes
#
# CONFIG_CRYPTO_HMAC is not set
# CONFIG_CRYPTO_XCBC is not set

#
# Digest
#
# CONFIG_CRYPTO_CRC32C is not set
# CONFIG_CRYPTO_MD4 is not set
CONFIG_CRYPTO_MD5=y
# CONFIG_CRYPTO_MICHAEL_MIC is not set
# CONFIG_CRYPTO_RMD128 is not set
# CONFIG_CRYPTO_RMD160 is not set
# CONFIG_CRYPTO_RMD256 is not set
# CONFIG_CRYPTO_RMD320 is not set
# CONFIG_CRYPTO_SHA1 is not set
# CONFIG_CRYPTO_SHA256 is not set
# CONFIG_CRYPTO_SHA512 is not set
# CONFIG_CRYPTO_TGR192 is not set
# CONFIG_CRYPTO_WP512 is not set

#
# Ciphers
#
# CONFIG_CRYPTO_AES is not set
# CONFIG_CRYPTO_ANUBIS is not set
# CONFIG_CRYPTO_ARC4 is not set
# CONFIG_CRYPTO_BLOWFISH is not set
# CONFIG_CRYPTO_CAMELLIA is not set
# CONFIG_CRYPTO_CAST5 is not set
# CONFIG_CRYPTO_CAST6 is not set
CONFIG_CRYPTO_DES=y
# CONFIG_CRYPTO_FCRYPT is not set
# CONFIG_CRYPTO_KHAZAD is not set
# CONFIG_CRYPTO_SALSA20 is not set
# CONFIG_CRYPTO_SEED is not set
# CONFIG_CRYPTO_SERPENT is not set
# CONFIG_CRYPTO_TEA is not set
# CONFIG_CRYPTO_TWOFISH is not set

#
# Compression
#
# CONFIG_CRYPTO_DEFLATE is not set
# CONFIG_CRYPTO_ZLIB is not set
# CONFIG_CRYPTO_LZO is not set

#
# Random Number Generation
#
# CONFIG_CRYPTO_ANSI_CPRNG is not set
CONFIG_CRYPTO_HW=y
# CONFIG_CRYPTO_DEV_HIFN_795X is not set
CONFIG_PPC_CLOCK=y
CONFIG_PPC_LIB_RHEAP=y
# CONFIG_VIRTUALIZATION is not set<|MERGE_RESOLUTION|>--- conflicted
+++ resolved
@@ -1,12 +1,7 @@
 #
 # Automatically generated make config: don't edit
-<<<<<<< HEAD
-# Linux kernel version: 2.6.29-rc2
-# Mon Jan 26 21:41:14 2009
-=======
 # Linux kernel version: 2.6.30-rc2
 # Sat Apr 18 00:48:04 2009
->>>>>>> 6574612f
 #
 # CONFIG_PPC64 is not set
 
@@ -132,6 +127,7 @@
 CONFIG_SLUB=y
 # CONFIG_SLOB is not set
 # CONFIG_PROFILING is not set
+# CONFIG_MARKERS is not set
 CONFIG_HAVE_OPROFILE=y
 CONFIG_HAVE_EFFICIENT_UNALIGNED_ACCESS=y
 CONFIG_HAVE_IOREMAP_PROT=y
@@ -152,10 +148,6 @@
 # CONFIG_MODULE_SRCVERSION_ALL is not set
 CONFIG_BLOCK=y
 # CONFIG_LBD is not set
-<<<<<<< HEAD
-# CONFIG_BLK_DEV_IO_TRACE is not set
-=======
->>>>>>> 6574612f
 # CONFIG_BLK_DEV_BSG is not set
 # CONFIG_BLK_DEV_INTEGRITY is not set
 
@@ -257,18 +249,12 @@
 CONFIG_BOUNCE=y
 CONFIG_VIRT_TO_BUS=y
 CONFIG_UNEVICTABLE_LRU=y
-<<<<<<< HEAD
-CONFIG_PPC_4K_PAGES=y
-# CONFIG_PPC_16K_PAGES is not set
-# CONFIG_PPC_64K_PAGES is not set
-=======
 CONFIG_HAVE_MLOCK=y
 CONFIG_HAVE_MLOCKED_PAGE_BIT=y
 CONFIG_PPC_4K_PAGES=y
 # CONFIG_PPC_16K_PAGES is not set
 # CONFIG_PPC_64K_PAGES is not set
 # CONFIG_PPC_256K_PAGES is not set
->>>>>>> 6574612f
 CONFIG_FORCE_MAX_ZONEORDER=11
 CONFIG_PROC_DEVICETREE=y
 # CONFIG_CMDLINE_BOOL is not set
@@ -297,10 +283,7 @@
 CONFIG_PCI_LEGACY=y
 # CONFIG_PCI_DEBUG is not set
 # CONFIG_PCI_STUB is not set
-<<<<<<< HEAD
-=======
 # CONFIG_PCI_IOV is not set
->>>>>>> 6574612f
 # CONFIG_PCCARD is not set
 # CONFIG_HOTPLUG_PCI is not set
 # CONFIG_HAS_RAPIDIO is not set
@@ -323,7 +306,6 @@
 #
 # Networking options
 #
-CONFIG_COMPAT_NET_DEV_OPS=y
 CONFIG_PACKET=y
 # CONFIG_PACKET_MMAP is not set
 CONFIG_UNIX=y
@@ -511,10 +493,7 @@
 # CONFIG_SCSI_HPTIOP is not set
 # CONFIG_SCSI_BUSLOGIC is not set
 # CONFIG_LIBFC is not set
-<<<<<<< HEAD
-=======
 # CONFIG_LIBFCOE is not set
->>>>>>> 6574612f
 # CONFIG_FCOE is not set
 # CONFIG_SCSI_DMX3191D is not set
 # CONFIG_SCSI_EATA is not set
@@ -713,10 +692,6 @@
 #
 # CONFIG_WLAN_PRE80211 is not set
 # CONFIG_WLAN_80211 is not set
-<<<<<<< HEAD
-# CONFIG_IWLWIFI_LEDS is not set
-=======
->>>>>>> 6574612f
 
 #
 # Enable WiMAX (Networking options) to see the WiMAX drivers
@@ -920,11 +895,7 @@
 #
 
 #
-<<<<<<< HEAD
-# NOTE: USB_STORAGE depends on SCSI but BLK_DEV_SD may also be needed;
-=======
 # NOTE: USB_STORAGE depends on SCSI but BLK_DEV_SD may
->>>>>>> 6574612f
 #
 # CONFIG_USB_GADGET is not set
 
@@ -1120,15 +1091,10 @@
 # CONFIG_LATENCYTOP is not set
 # CONFIG_DEBUG_PAGEALLOC is not set
 CONFIG_HAVE_FUNCTION_TRACER=y
-<<<<<<< HEAD
-CONFIG_HAVE_DYNAMIC_FTRACE=y
-CONFIG_HAVE_FTRACE_MCOUNT_RECORD=y
-=======
 CONFIG_HAVE_FUNCTION_GRAPH_TRACER=y
 CONFIG_HAVE_DYNAMIC_FTRACE=y
 CONFIG_HAVE_FTRACE_MCOUNT_RECORD=y
 CONFIG_TRACING_SUPPORT=y
->>>>>>> 6574612f
 
 #
 # Tracers
@@ -1179,10 +1145,7 @@
 CONFIG_CRYPTO_HASH=y
 CONFIG_CRYPTO_HASH2=y
 CONFIG_CRYPTO_RNG2=y
-<<<<<<< HEAD
-=======
 CONFIG_CRYPTO_PCOMP=y
->>>>>>> 6574612f
 CONFIG_CRYPTO_MANAGER=y
 CONFIG_CRYPTO_MANAGER2=y
 # CONFIG_CRYPTO_GF128MUL is not set
