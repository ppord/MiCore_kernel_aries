/*
 * LED Class Core
 *
 * Copyright (C) 2005 John Lenz <lenz@cs.wisc.edu>
 * Copyright (C) 2005-2007 Richard Purdie <rpurdie@openedhand.com>
 *
 * This program is free software; you can redistribute it and/or modify
 * it under the terms of the GNU General Public License version 2 as
 * published by the Free Software Foundation.
 */

#include <linux/module.h>
#include <linux/kernel.h>
#include <linux/init.h>
#include <linux/list.h>
#include <linux/spinlock.h>
#include <linux/device.h>
#include <linux/timer.h>
#include <linux/err.h>
#include <linux/ctype.h>
#include <linux/leds.h>
#include "leds.h"

#define LED_BUFF_SIZE 50

static struct class *leds_class;

static void led_update_brightness(struct led_classdev *led_cdev)
{
	if (led_cdev->brightness_get)
		led_cdev->brightness = led_cdev->brightness_get(led_cdev);
}

static ssize_t led_brightness_show(struct device *dev, 
		struct device_attribute *attr, char *buf)
{
	struct led_classdev *led_cdev = dev_get_drvdata(dev);

	/* no lock needed for this */
	led_update_brightness(led_cdev);

	return snprintf(buf, LED_BUFF_SIZE, "%u\n", led_cdev->brightness);
}

static ssize_t led_brightness_store(struct device *dev,
		struct device_attribute *attr, const char *buf, size_t size)
{
	struct led_classdev *led_cdev = dev_get_drvdata(dev);
	ssize_t ret = -EINVAL;
	char *after;
	unsigned long state = simple_strtoul(buf, &after, 10);
	size_t count = after - buf;

	if (isspace(*after))
		count++;

	if (count == size) {
		ret = count;

		if (state == LED_OFF)
			led_trigger_remove(led_cdev);
		led_set_brightness(led_cdev, state);
	}

	return ret;
}

static ssize_t led_max_brightness_store(struct device *dev,
		struct device_attribute *attr, const char *buf, size_t size)
{
	struct led_classdev *led_cdev = dev_get_drvdata(dev);
	ssize_t ret = -EINVAL;
	unsigned long state = 0;

	ret = strict_strtoul(buf, 10, &state);
	if (!ret) {
		ret = size;
		if (state > LED_FULL)
			state = LED_FULL;
		led_cdev->max_brightness = state;
		led_set_brightness(led_cdev, led_cdev->brightness);
	}

	return ret;
}

static ssize_t led_max_brightness_show(struct device *dev,
		struct device_attribute *attr, char *buf)
{
	struct led_classdev *led_cdev = dev_get_drvdata(dev);

	return snprintf(buf, LED_BUFF_SIZE, "%u\n", led_cdev->max_brightness);
}

static struct device_attribute led_class_attrs[] = {
	__ATTR(brightness, 0644, led_brightness_show, led_brightness_store),
	__ATTR(max_brightness, 0644, led_max_brightness_show,
			led_max_brightness_store),
#ifdef CONFIG_LEDS_TRIGGERS
	__ATTR(trigger, 0644, led_trigger_show, led_trigger_store),
#endif
	__ATTR_NULL,
};

static void led_timer_function(unsigned long data)
{
	struct led_classdev *led_cdev = (void *)data;
	unsigned long brightness;
	unsigned long delay;

	if (!led_cdev->blink_delay_on || !led_cdev->blink_delay_off) {
		led_set_brightness(led_cdev, LED_OFF);
		return;
	}

	brightness = led_get_brightness(led_cdev);
	if (!brightness) {
		/* Time to switch the LED on. */
		brightness = led_cdev->blink_brightness;
		delay = led_cdev->blink_delay_on;
	} else {
		/* Store the current brightness value to be able
		 * to restore it when the delay_off period is over.
		 */
		led_cdev->blink_brightness = brightness;
		brightness = LED_OFF;
		delay = led_cdev->blink_delay_off;
	}

	led_set_brightness(led_cdev, brightness);

	mod_timer(&led_cdev->blink_timer, jiffies + msecs_to_jiffies(delay));
}

/**
 * led_classdev_suspend - suspend an led_classdev.
 * @led_cdev: the led_classdev to suspend.
 */
void led_classdev_suspend(struct led_classdev *led_cdev)
{
	led_cdev->flags |= LED_SUSPENDED;
	led_cdev->brightness_set(led_cdev, 0);
}
EXPORT_SYMBOL_GPL(led_classdev_suspend);

/**
 * led_classdev_resume - resume an led_classdev.
 * @led_cdev: the led_classdev to resume.
 */
void led_classdev_resume(struct led_classdev *led_cdev)
{
	led_cdev->brightness_set(led_cdev, led_cdev->brightness);
	led_cdev->flags &= ~LED_SUSPENDED;
}
EXPORT_SYMBOL_GPL(led_classdev_resume);

static int led_suspend(struct device *dev, pm_message_t state)
{
	struct led_classdev *led_cdev = dev_get_drvdata(dev);

	if (led_cdev->flags & LED_CORE_SUSPENDRESUME)
		led_classdev_suspend(led_cdev);

	return 0;
}

static int led_resume(struct device *dev)
{
	struct led_classdev *led_cdev = dev_get_drvdata(dev);

	if (led_cdev->flags & LED_CORE_SUSPENDRESUME)
		led_classdev_resume(led_cdev);

	return 0;
}

/**
 * led_classdev_register - register a new object of led_classdev class.
 * @parent: The device to register.
 * @led_cdev: the led_classdev structure for this device.
 */
int led_classdev_register(struct device *parent, struct led_classdev *led_cdev)
{
	led_cdev->dev = device_create(leds_class, parent, 0, led_cdev,
				      "%s", led_cdev->name);
	if (IS_ERR(led_cdev->dev))
		return PTR_ERR(led_cdev->dev);

#ifdef CONFIG_LEDS_TRIGGERS
	init_rwsem(&led_cdev->trigger_lock);
#endif
	/* add to the list of leds */
	down_write(&leds_list_lock);
	list_add_tail(&led_cdev->node, &leds_list);
	up_write(&leds_list_lock);

	if (!led_cdev->max_brightness)
		led_cdev->max_brightness = LED_FULL;

	led_update_brightness(led_cdev);

	init_timer(&led_cdev->blink_timer);
	led_cdev->blink_timer.function = led_timer_function;
	led_cdev->blink_timer.data = (unsigned long)led_cdev;

#ifdef CONFIG_LEDS_TRIGGERS
	led_trigger_set_default(led_cdev);
#endif

	printk(KERN_DEBUG "Registered led device: %s\n",
			led_cdev->name);

	return 0;
}
EXPORT_SYMBOL_GPL(led_classdev_register);

/**
 * led_classdev_unregister - unregisters a object of led_properties class.
 * @led_cdev: the led device to unregister
 *
 * Unregisters a previously registered via led_classdev_register object.
 */
void led_classdev_unregister(struct led_classdev *led_cdev)
{
#ifdef CONFIG_LEDS_TRIGGERS
	down_write(&led_cdev->trigger_lock);
	if (led_cdev->trigger)
		led_trigger_set(led_cdev, NULL);
	up_write(&led_cdev->trigger_lock);
#endif

	/* Stop blinking */
	led_brightness_set(led_cdev, LED_OFF);

	device_unregister(led_cdev->dev);

	down_write(&leds_list_lock);
	list_del(&led_cdev->node);
	up_write(&leds_list_lock);
}
EXPORT_SYMBOL_GPL(led_classdev_unregister);

<<<<<<< HEAD
=======
void led_blink_set(struct led_classdev *led_cdev,
		   unsigned long *delay_on,
		   unsigned long *delay_off)
{
	del_timer_sync(&led_cdev->blink_timer);

	if (led_cdev->blink_set &&
	    !led_cdev->blink_set(led_cdev, delay_on, delay_off))
		return;

	/* blink with 1 Hz as default if nothing specified */
	if (!*delay_on && !*delay_off)
		*delay_on = *delay_off = 500;

	led_set_software_blink(led_cdev, *delay_on, *delay_off);
}
EXPORT_SYMBOL(led_blink_set);

void led_brightness_set(struct led_classdev *led_cdev,
			enum led_brightness brightness)
{
	led_stop_software_blink(led_cdev);
	led_cdev->brightness_set(led_cdev, brightness);
}
EXPORT_SYMBOL(led_brightness_set);

>>>>>>> 3f6240f3
static int __init leds_init(void)
{
	leds_class = class_create(THIS_MODULE, "leds");
	if (IS_ERR(leds_class))
		return PTR_ERR(leds_class);
	leds_class->suspend = led_suspend;
	leds_class->resume = led_resume;
	leds_class->dev_attrs = led_class_attrs;
	return 0;
}

static void __exit leds_exit(void)
{
	class_destroy(leds_class);
}

subsys_initcall(leds_init);
module_exit(leds_exit);

MODULE_AUTHOR("John Lenz, Richard Purdie");
MODULE_LICENSE("GPL");
MODULE_DESCRIPTION("LED Class Interface");<|MERGE_RESOLUTION|>--- conflicted
+++ resolved
@@ -240,35 +240,6 @@
 }
 EXPORT_SYMBOL_GPL(led_classdev_unregister);
 
-<<<<<<< HEAD
-=======
-void led_blink_set(struct led_classdev *led_cdev,
-		   unsigned long *delay_on,
-		   unsigned long *delay_off)
-{
-	del_timer_sync(&led_cdev->blink_timer);
-
-	if (led_cdev->blink_set &&
-	    !led_cdev->blink_set(led_cdev, delay_on, delay_off))
-		return;
-
-	/* blink with 1 Hz as default if nothing specified */
-	if (!*delay_on && !*delay_off)
-		*delay_on = *delay_off = 500;
-
-	led_set_software_blink(led_cdev, *delay_on, *delay_off);
-}
-EXPORT_SYMBOL(led_blink_set);
-
-void led_brightness_set(struct led_classdev *led_cdev,
-			enum led_brightness brightness)
-{
-	led_stop_software_blink(led_cdev);
-	led_cdev->brightness_set(led_cdev, brightness);
-}
-EXPORT_SYMBOL(led_brightness_set);
-
->>>>>>> 3f6240f3
 static int __init leds_init(void)
 {
 	leds_class = class_create(THIS_MODULE, "leds");
