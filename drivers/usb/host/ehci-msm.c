--- conflicted
+++ resolved
@@ -185,16 +185,8 @@
 	struct msm_hc_device *msm_hc = hcd_to_msm_hc_device(hcd);
 
 	if (msm_hc->id == FSUSB) {
-<<<<<<< HEAD
-		if (readl(USB_PORTSC) & PORTSC_CCS) {
-			msm_fsusb_set_remote_wakeup();
-			msm_fsusb_suspend_phy();
-		} else
-			msm_fsusb_remote_dev_disconnected();
-=======
 		msm_fsusb_set_remote_wakeup();
 		msm_fsusb_suspend_phy();
->>>>>>> cb5d9713
 	}
 	if (msm_hc->id == HSUSB) {
 		switch (PHY_TYPE(msm_hc->phy_info)) {
@@ -218,7 +210,6 @@
 			 */
 
 			break;
-<<<<<<< HEAD
 
 		case USB_PHY_INTEGRATED:
 			pr_info("%s: integrated phy\n", __func__);
@@ -243,32 +234,6 @@
 			/* set phy to be in lpm */
 			writel(readl(USB_PORTSC) | PORTSC_PHCD, USB_PORTSC);
 
-=======
-
-		case USB_PHY_INTEGRATED:
-			pr_info("%s: integrated phy\n", __func__);
-			/* clearing latch register, keeping phy comparators
-			 * ON and turning off PLL are done of h/w bugs */
-			/* clear PHY interrupts latch register */
-			ulpi_read(hcd, 0x14);
-			/* PHY comparators on in LPM */
-			ulpi_write(hcd, 0x01, 0x30);
-			/* turn off PLL on integrated phy */
-			ulpi_write(hcd, 0x08, 0x09);
-			break;
-
-		case USB_PHY_UNDEFINED:
-			pr_err("%s: undefined phy type\n", __func__);
-			return -1;
-		}
-
-		/* loop for 500 times with a delay of 1ms,
-		 * input by AMSS USB team */
-		for (i = 0; i < 500; i++) {
-			/* set phy to be in lpm */
-			writel(readl(USB_PORTSC) | PORTSC_PHCD, USB_PORTSC);
-
->>>>>>> cb5d9713
 			msleep(1);
 			if (readl(USB_PORTSC) & PORTSC_PHCD)
 				goto blk_stp_sig;
@@ -638,12 +603,7 @@
 		msm_hc->active = 1;
 	} else {
 		msm_hc->active = 0;
-<<<<<<< HEAD
-		if (!(msm_hc_dev[1]->active))
-			msm_hsusb_vbus_shutdown();
-=======
 		msm_hsusb_vbus_shutdown();
->>>>>>> cb5d9713
 		if (hcd->state != HC_STATE_SUSPENDED)
 			wait_for_completion(&msm_hc->suspend_done);
 		msm_xusb_disable_clks(id);
@@ -726,15 +686,6 @@
 	return retval;
 }
 
-<<<<<<< HEAD
-static void fsusb_start_host(void)
-{
-	struct usb_hcd *hcd = msm_hc_device_to_hcd(msm_hc_dev[1]);
-
-	if (!hcd->self.root_hub)
-		usb_add_hcd(hcd, hcd->irq, IRQF_SHARED);
-
-=======
 static void fsusb_start_host(int on)
 {
 	struct usb_hcd *hcd = msm_hc_device_to_hcd(msm_hc_dev[1]);
@@ -753,7 +704,6 @@
 		if (ret)
 			pr_err("%s: boost vreg disable failed\n", __func__);
 	}
->>>>>>> cb5d9713
 }
 
 static void fsusb_lpm_exit(void)
@@ -838,13 +788,7 @@
 	}
 
 	hcd->rsrc_start = res->start;
-<<<<<<< HEAD
-	hcd->rsrc_len = res->end - res->start + 1;
-
-
-=======
 	hcd->rsrc_len = resource_size(res);
->>>>>>> cb5d9713
 	hcd->regs = ioremap(hcd->rsrc_start, hcd->rsrc_len);
 
 	if (hcd->regs == NULL) {
@@ -866,12 +810,8 @@
 	}
 
 	/* enable usb clocks */
-<<<<<<< HEAD
-	msm_xusb_enable_clks(id);
-=======
 	if (id == HSUSB)
 		msm_xusb_enable_clks(id);
->>>>>>> cb5d9713
 
 	retval = msm_xusb_phy_data(pdev);
 	if (retval < 0)
