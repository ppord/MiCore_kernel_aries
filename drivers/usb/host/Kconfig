--- conflicted
+++ resolved
@@ -119,11 +119,7 @@
 
 config USB_FS_HOST
 	bool "Support for Full Speed Host Mode"
-<<<<<<< HEAD
-	depends on USB_EHCI_MSM
-=======
 	depends on USB_EHCI_MSM && ARCH_QSD8X50
->>>>>>> cb5d9713
 	default n
 	---help---
 	  Enables support for the full speed USB controller core present
