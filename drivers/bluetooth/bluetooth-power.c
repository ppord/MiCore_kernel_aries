/* Copyright (c) 2008-2009, Code Aurora Forum. All rights reserved.
 *
 * Redistribution and use in source and binary forms, with or without
 * modification, are permitted provided that the following conditions are met:
 *     * Redistributions of source code must retain the above copyright
 *       notice, this list of conditions and the following disclaimer.
 *     * Redistributions in binary form must reproduce the above copyright
 *       notice, this list of conditions and the following disclaimer in the
 *       documentation and/or other materials provided with the distribution.
 *     * Neither the name of Code Aurora Forum nor
 *       the names of its contributors may be used to endorse or promote
 *       products derived from this software without specific prior written
 *       permission.
 *
 * Alternatively, provided that this notice is retained in full, this software
 * may be relicensed by the recipient under the terms of the GNU General Public
 * License version 2 ("GPL") and only version 2, in which case the provisions of
 * the GPL apply INSTEAD OF those given above.  If the recipient relicenses the
 * software under the GPL, then the identification text in the MODULE_LICENSE
 * macro must be changed to reflect "GPLv2" instead of "Dual BSD/GPL".  Once a
 * recipient changes the license terms to the GPL, subsequent recipients shall
 * not relicense under alternate licensing terms, including the BSD or dual
 * BSD/GPL terms.  In addition, the following license statement immediately
 * below and between the words START and END shall also then apply when this
 * software is relicensed under the GPL:
 *
 * START
 *
 * This program is free software; you can redistribute it and/or modify it under
 * the terms of the GNU General Public License version 2 and only version 2 as
 * published by the Free Software Foundation.
 *
 * This program is distributed in the hope that it will be useful, but WITHOUT
 * ANY WARRANTY; without even the implied warranty of MERCHANTABILITY or FITNESS
 * FOR A PARTICULAR PURPOSE.  See the GNU General Public License for more
 * details.
 *
 * You should have received a copy of the GNU General Public License along with
 * this program; if not, write to the Free Software Foundation, Inc.,
 * 51 Franklin Street, Fifth Floor, Boston, MA 02110-1301, USA.
 *
 * END
 *
 * THIS SOFTWARE IS PROVIDED BY THE COPYRIGHT HOLDERS AND CONTRIBUTORS "AS IS"
 * AND ANY EXPRESS OR IMPLIED WARRANTIES, INCLUDING, BUT NOT LIMITED TO, THE
 * IMPLIED WARRANTIES OF MERCHANTABILITY AND FITNESS FOR A PARTICULAR PURPOSE
 * ARE DISCLAIMED. IN NO EVENT SHALL THE COPYRIGHT OWNER OR CONTRIBUTORS BE
 * LIABLE FOR ANY DIRECT, INDIRECT, INCIDENTAL, SPECIAL, EXEMPLARY, OR
 * CONSEQUENTIAL DAMAGES (INCLUDING, BUT NOT LIMITED TO, PROCUREMENT OF
 * SUBSTITUTE GOODS OR SERVICES; LOSS OF USE, DATA, OR PROFITS; OR BUSINESS
 * INTERRUPTION) HOWEVER CAUSED AND ON ANY THEORY OF LIABILITY, WHETHER IN
 * CONTRACT, STRICT LIABILITY, OR TORT (INCLUDING NEGLIGENCE OR OTHERWISE)
 * ARISING IN ANY WAY OUT OF THE USE OF THIS SOFTWARE, EVEN IF ADVISED OF THE
 * POSSIBILITY OF SUCH DAMAGE.
 *
 */
/*
 * Bluetooth Power Switch Module
 * controls power to external Bluetooth device
 * with interface to power management device
 */

#include <linux/init.h>
#include <linux/module.h>
#include <linux/moduleparam.h>
#include <linux/kernel.h>
#include <linux/spinlock.h>
#include <linux/platform_device.h>
#include <linux/rfkill.h>

static int bluetooth_power_state;
static int (*power_control)(int enable);

static DEFINE_SPINLOCK(bt_power_lock);

static int bluetooth_toggle_radio(void *data, enum rfkill_state state)
{
	int ret;

	spin_lock(&bt_power_lock);
	ret = (*power_control)((state == RFKILL_STATE_UNBLOCKED) ? 1 : 0);
	spin_unlock(&bt_power_lock);
	return ret;
}

static int bluetooth_power_rfkill_probe(struct platform_device *pdev)
{
	struct rfkill *rfkill;
	int ret;

	/* force Bluetooth off during init to allow for user control */
	ret = rfkill_set_default(RFKILL_TYPE_BLUETOOTH,
				RFKILL_STATE_SOFT_BLOCKED);
<<<<<<< HEAD
	if (!ret) {
		rfkill = rfkill_allocate(&pdev->dev, RFKILL_TYPE_BLUETOOTH);
	} else {
		printk(KERN_DEBUG
			"%s: rfkill set default failed=%d\n", __func__, ret);
		rfkill = NULL;
	}

	if (rfkill) {
		rfkill->name = "bt_power";
		rfkill->toggle_radio = bluetooth_toggle_radio;
		ret = rfkill_register(rfkill);
		if (ret) {
			printk(KERN_DEBUG
				"%s: rfkill register failed=%d\n", __func__,
				ret);
			rfkill_free(rfkill);
		} else
			platform_set_drvdata(pdev, rfkill);
=======
	if (ret) {
		printk(KERN_DEBUG
			"%s: rfkill set default failed=%d\n", __func__, ret);
		return ret;
	}

	rfkill = rfkill_allocate(&pdev->dev, RFKILL_TYPE_BLUETOOTH);

	if (!rfkill) {
		printk(KERN_DEBUG
			"%s: rfkill allocate failed\n", __func__);
		return -ENOMEM;
>>>>>>> 6d7404e4
	}

	rfkill->name = "bt_power";
	rfkill->toggle_radio = bluetooth_toggle_radio;
	ret = rfkill_register(rfkill);
	if (ret) {
		printk(KERN_DEBUG
			"%s: rfkill register failed=%d\n", __func__,
			ret);
		rfkill_free(rfkill);
		return ret;
	}

	platform_set_drvdata(pdev, rfkill);

	return 0;
}

static void bluetooth_power_rfkill_remove(struct platform_device *pdev)
{
	struct rfkill *rfkill;

	rfkill = platform_get_drvdata(pdev);
	if (rfkill)
		rfkill_unregister(rfkill);

	platform_set_drvdata(pdev, NULL);
}

static int bluetooth_power_param_set(const char *val, struct kernel_param *kp)
{
	int ret;

	printk(KERN_DEBUG
		"%s: previous power_state=%d\n",
		__func__, bluetooth_power_state);

	/* lock change of state and reference */
	spin_lock(&bt_power_lock);
	ret = param_set_bool(val, kp);
	if (power_control) {
		if (!ret)
			ret = (*power_control)(bluetooth_power_state);
		else
			printk(KERN_ERR "%s param set bool failed (%d)\n",
					__func__, ret);
	} else {
		printk(KERN_INFO
			"%s: deferring power switch until probe\n",
			__func__);
	}
	spin_unlock(&bt_power_lock);
	printk(KERN_INFO
		"%s: current power_state=%d\n",
		__func__, bluetooth_power_state);
	return ret;
}

module_param_call(power, bluetooth_power_param_set, param_get_bool,
		  &bluetooth_power_state, S_IWUSR | S_IRUGO);

static int __init bt_power_probe(struct platform_device *pdev)
{
	int ret = 0;

	printk(KERN_DEBUG "%s\n", __func__);

	if (!pdev->dev.platform_data) {
		printk(KERN_ERR "%s: platform data not initialized\n",
				__func__);
		return -ENOSYS;
	}

	spin_lock(&bt_power_lock);
	power_control = pdev->dev.platform_data;

	if (bluetooth_power_state) {
		printk(KERN_INFO
			"%s: handling deferred power switch\n",
			__func__);
	}
	ret = (*power_control)(bluetooth_power_state);
	spin_unlock(&bt_power_lock);

	if (!ret && !bluetooth_power_state &&
		    bluetooth_power_rfkill_probe(pdev))
		ret = -ENOMEM;

	return ret;
}

static int __devexit bt_power_remove(struct platform_device *pdev)
{
	int ret;

	printk(KERN_DEBUG "%s\n", __func__);

	bluetooth_power_rfkill_remove(pdev);

	if (!power_control) {
		printk(KERN_ERR "%s: power_control function not initialized\n",
				__func__);
		return -ENOSYS;
	}
	spin_lock(&bt_power_lock);
	bluetooth_power_state = 0;
	ret = (*power_control)(bluetooth_power_state);
	power_control = NULL;
	spin_unlock(&bt_power_lock);

	return ret;
}

static struct platform_driver bt_power_driver = {
	.probe = bt_power_probe,
	.remove = __devexit_p(bt_power_remove),
	.driver = {
		.name = "bt_power",
		.owner = THIS_MODULE,
	},
};

static int __init bluetooth_power_init(void)
{
	int ret;

	printk(KERN_DEBUG "%s\n", __func__);
	ret = platform_driver_register(&bt_power_driver);
	return ret;
}

static void __exit bluetooth_power_exit(void)
{
	printk(KERN_DEBUG "%s\n", __func__);
	platform_driver_unregister(&bt_power_driver);
}

MODULE_LICENSE("GPL v2");
MODULE_DESCRIPTION("MSM Bluetooth power control driver");
MODULE_VERSION("1.20");
MODULE_PARM_DESC(power, "MSM Bluetooth power switch (bool): 0,1=off,on");

module_init(bluetooth_power_init);
module_exit(bluetooth_power_exit);<|MERGE_RESOLUTION|>--- conflicted
+++ resolved
@@ -91,27 +91,6 @@
 	/* force Bluetooth off during init to allow for user control */
 	ret = rfkill_set_default(RFKILL_TYPE_BLUETOOTH,
 				RFKILL_STATE_SOFT_BLOCKED);
-<<<<<<< HEAD
-	if (!ret) {
-		rfkill = rfkill_allocate(&pdev->dev, RFKILL_TYPE_BLUETOOTH);
-	} else {
-		printk(KERN_DEBUG
-			"%s: rfkill set default failed=%d\n", __func__, ret);
-		rfkill = NULL;
-	}
-
-	if (rfkill) {
-		rfkill->name = "bt_power";
-		rfkill->toggle_radio = bluetooth_toggle_radio;
-		ret = rfkill_register(rfkill);
-		if (ret) {
-			printk(KERN_DEBUG
-				"%s: rfkill register failed=%d\n", __func__,
-				ret);
-			rfkill_free(rfkill);
-		} else
-			platform_set_drvdata(pdev, rfkill);
-=======
 	if (ret) {
 		printk(KERN_DEBUG
 			"%s: rfkill set default failed=%d\n", __func__, ret);
@@ -124,7 +103,6 @@
 		printk(KERN_DEBUG
 			"%s: rfkill allocate failed\n", __func__);
 		return -ENOMEM;
->>>>>>> 6d7404e4
 	}
 
 	rfkill->name = "bt_power";
