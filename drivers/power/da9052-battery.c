--- conflicted
+++ resolved
@@ -578,9 +578,6 @@
 	"CHG END",
 };
 
-<<<<<<< HEAD
-static s32 da9052_bat_probe(struct platform_device *pdev)
-=======
 static int da9052_bat_irq_bits[] = {
 	DA9052_IRQ_TBAT,
 	DA9052_IRQ_DCIN,
@@ -590,8 +587,7 @@
 	DA9052_IRQ_CHGEND,
 };
 
-static s32 __devinit da9052_bat_probe(struct platform_device *pdev)
->>>>>>> 1881b68b
+static s32 da9052_bat_probe(struct platform_device *pdev)
 {
 	struct da9052_pdata *pdata;
 	struct da9052_battery *bat;
