--- conflicted
+++ resolved
@@ -106,21 +106,12 @@
 	if (psy->changed) {
 		psy->changed = false;
 		spin_unlock_irqrestore(&psy->changed_lock, flags);
-<<<<<<< HEAD
 
 		class_for_each_device(power_supply_class, NULL, psy,
 				      __power_supply_changed_work);
 
 		power_supply_update_leds(psy);
 
-=======
-
-		class_for_each_device(power_supply_class, NULL, psy,
-				      __power_supply_changed_work);
-
-		power_supply_update_leds(psy);
-
->>>>>>> 3f6240f3
 		kobject_uevent(&psy->dev->kobj, KOBJ_CHANGE);
 		spin_lock_irqsave(&psy->changed_lock, flags);
 	}
