--- conflicted
+++ resolved
@@ -347,74 +347,6 @@
 	__le32 ac_seq_num32[NUM_ACCESS_CATEGORIES_COPY];
 } __packed;
 
-<<<<<<< HEAD
-
-#define WL1271_SCAN_MAX_CHANNELS       24
-#define WL1271_SCAN_DEFAULT_TAG        1
-#define WL1271_SCAN_CURRENT_TX_PWR     0
-#define WL1271_SCAN_OPT_ACTIVE         0
-#define WL1271_SCAN_OPT_PASSIVE	       1
-#define WL1271_SCAN_OPT_PRIORITY_HIGH  4
-#define WL1271_SCAN_CHAN_MIN_DURATION  30000  /* TU */
-#define WL1271_SCAN_CHAN_MAX_DURATION  60000  /* TU */
-#define WL1271_SCAN_BAND_2_4_GHZ 0
-#define WL1271_SCAN_BAND_5_GHZ 1
-#define WL1271_SCAN_BAND_DUAL 2
-
-struct basic_scan_params {
-	__le32 rx_config_options;
-	__le32 rx_filter_options;
-	/* Scan option flags (WL1271_SCAN_OPT_*) */
-	__le16 scan_options;
-	/* Number of scan channels in the list (maximum 30) */
-	u8 num_channels;
-	/* This field indicates the number of probe requests to send
-	   per channel for an active scan */
-	u8 num_probe_requests;
-	/* Rate bit field for sending the probes */
-	__le32 tx_rate;
-	u8 tid_trigger;
-	u8 ssid_len;
-	/* in order to align */
-	u8 padding1[2];
-	u8 ssid[IW_ESSID_MAX_SIZE];
-	/* Band to scan */
-	u8 band;
-	u8 use_ssid_list;
-	u8 scan_tag;
-	u8 padding2;
-} __packed;
-
-struct basic_scan_channel_params {
-	/* Duration in TU to wait for frames on a channel for active scan */
-	__le32 min_duration;
-	__le32 max_duration;
-	__le32 bssid_lsb;
-	__le16 bssid_msb;
-	u8 early_termination;
-	u8 tx_power_att;
-	u8 channel;
-	/* FW internal use only! */
-	u8 dfs_candidate;
-	u8 activity_detected;
-	u8 pad;
-} __packed;
-
-struct wl1271_cmd_scan {
-	struct wl1271_cmd_header header;
-
-	struct basic_scan_params params;
-	struct basic_scan_channel_params channels[WL1271_SCAN_MAX_CHANNELS];
-} __packed;
-
-struct wl1271_cmd_trigger_scan_to {
-	struct wl1271_cmd_header header;
-
-	__le32 timeout;
-} __packed;
-
-=======
->>>>>>> 815868e7
 struct wl1271_cmd_test_header {
 	u8 id;
 	u8 padding[3];
